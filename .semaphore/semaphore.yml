# DO NOT EDIT
# This is a generated file by the `rake build_matrix:semaphore:generate` task.
# See `build_matrix.yml` for the build matrix.
# Generate this file with `rake build_matrix:semaphore:generate`.
---
version: v1.0
name: AppSignal Ruby Build and Tests
agent:
  machine:
    type: e1-standard-2
    os_image: ubuntu1804
auto_cancel:
  running:
    when: branch != 'main' AND branch != 'develop'
global_job_config:
  env_vars:
  - name: _BUNDLER_CACHE
    value: v2
  - name: _GEMS_CACHE
    value: v2
  - name: BUNDLE_PATH
    value: "../.bundle/"
  - name: RUNNING_IN_CI
    value: 'true'
  - name: RAILS_ENV
    value: test
  - name: JRUBY_OPTS
    value: ''
  - name: COV
    value: '1'
  prologue:
    commands:
    - checkout
<<<<<<< HEAD
=======
    - rm -f $HOME/.rbenv/plugins/rbenv-gem-rehash/etc/rbenv.d/exec/~gem-rehash.bash
>>>>>>> 34dbe11f
    - sem-version ruby $RUBY_VERSION
    - "./support/check_versions"
    - cache restore $_BUNDLER_CACHE-bundler-$RUBY_VERSION-$GEMSET-$(checksum $BUNDLE_GEMFILE)
    - cache restore $_GEMS_CACHE-gems-$RUBY_VERSION-$(checksum $BUNDLE_GEMFILE)
    - "./support/install_deps"
    - bundle config set clean 'true'
    - "./support/bundler_wrapper install --jobs=3 --retry=3"
  epilogue:
    on_pass:
      commands:
      - cache store $_BUNDLER_CACHE-bundler-$RUBY_VERSION-$GEMSET-$(checksum $BUNDLE_GEMFILE)
        .bundle
      - cache store $_GEMS_CACHE-gems-$RUBY_VERSION-$(checksum $BUNDLE_GEMFILE) $HOME/.gem
    on_fail:
      commands:
      - "[ -e ext/install.report ] && cat ext/install.report || echo 'No ext/install.report
        file found'"
      - "[ -f ext/mkmf.log ] && cat ext/mkmf.log || echo 'No ext/mkmf.log file found'"
blocks:
- name: Validation
  dependencies: []
  task:
    jobs:
    - name: Validate CI setup
      env_vars:
      - name: RUBY_VERSION
        value: 2.6.5
      - name: GEMSET
        value: no_dependencies
      - name: BUNDLE_GEMFILE
        value: gemfiles/no_dependencies.gemfile
      commands:
      - "./support/bundler_wrapper exec rake build_matrix:semaphore:validate"
- name: Linters
  dependencies: []
  task:
    jobs:
    - name: RuboCop
      env_vars:
      - name: RUBY_VERSION
        value: 2.6.5
      - name: GEMSET
        value: no_dependencies
      - name: BUNDLE_GEMFILE
        value: gemfiles/no_dependencies.gemfile
      commands:
      - "./support/bundler_wrapper exec rubocop"
- name: Ruby 2.0.0-p648
  dependencies:
  - Validation
  task:
    prologue:
      commands:
      - "./support/bundler_wrapper exec rake extension:install"
    jobs:
    - name: Ruby 2.0.0-p648 for no_dependencies
      env_vars:
      - name: RUBY_VERSION
        value: 2.0.0-p648
      - name: GEMSET
        value: no_dependencies
      - name: BUNDLE_GEMFILE
        value: gemfiles/no_dependencies.gemfile
      - name: _RUBYGEMS_VERSION
        value: 2.7.8
      - name: _BUNDLER_VERSION
        value: 1.17.3
      commands:
      - "./support/bundler_wrapper exec rake test"
      - "./support/bundler_wrapper exec rake test:failure"
- name: Ruby 2.0.0-p648 - Gems
  dependencies:
  - Ruby 2.0.0-p648
  task:
    prologue:
      commands:
      - "./support/bundler_wrapper exec rake extension:install"
    jobs:
    - name: Ruby 2.0.0-p648 for capistrano2
      env_vars:
      - name: RUBY_VERSION
        value: 2.0.0-p648
      - name: GEMSET
        value: capistrano2
      - name: BUNDLE_GEMFILE
        value: gemfiles/capistrano2.gemfile
      - name: _RUBYGEMS_VERSION
        value: 2.7.8
      - name: _BUNDLER_VERSION
        value: 1.17.3
      commands:
      - "./support/bundler_wrapper exec rake test"
      - "./support/bundler_wrapper exec rake test:failure"
    - name: Ruby 2.0.0-p648 for capistrano3
      env_vars:
      - name: RUBY_VERSION
        value: 2.0.0-p648
      - name: GEMSET
        value: capistrano3
      - name: BUNDLE_GEMFILE
        value: gemfiles/capistrano3.gemfile
      - name: _RUBYGEMS_VERSION
        value: 2.7.8
      - name: _BUNDLER_VERSION
        value: 1.17.3
      commands:
      - "./support/bundler_wrapper exec rake test"
      - "./support/bundler_wrapper exec rake test:failure"
    - name: Ruby 2.0.0-p648 for grape
      env_vars:
      - name: RUBY_VERSION
        value: 2.0.0-p648
      - name: GEMSET
        value: grape
      - name: BUNDLE_GEMFILE
        value: gemfiles/grape.gemfile
      - name: _RUBYGEMS_VERSION
        value: 2.7.8
      - name: _BUNDLER_VERSION
        value: 1.17.3
      commands:
      - "./support/bundler_wrapper exec rake test"
      - "./support/bundler_wrapper exec rake test:failure"
    - name: Ruby 2.0.0-p648 for que
      env_vars:
      - name: RUBY_VERSION
        value: 2.0.0-p648
      - name: GEMSET
        value: que
      - name: BUNDLE_GEMFILE
        value: gemfiles/que.gemfile
      - name: _RUBYGEMS_VERSION
        value: 2.7.8
      - name: _BUNDLER_VERSION
        value: 1.17.3
      commands:
      - "./support/bundler_wrapper exec rake test"
      - "./support/bundler_wrapper exec rake test:failure"
    - name: Ruby 2.0.0-p648 for rails-3.2
      env_vars:
      - name: RUBY_VERSION
        value: 2.0.0-p648
      - name: GEMSET
        value: rails-3.2
      - name: BUNDLE_GEMFILE
        value: gemfiles/rails-3.2.gemfile
      - name: _RUBYGEMS_VERSION
        value: 2.7.8
      - name: _BUNDLER_VERSION
        value: 1.17.3
      commands:
      - "./support/bundler_wrapper exec rake test"
      - "./support/bundler_wrapper exec rake test:failure"
    - name: Ruby 2.0.0-p648 for rails-4.2
      env_vars:
      - name: RUBY_VERSION
        value: 2.0.0-p648
      - name: GEMSET
        value: rails-4.2
      - name: BUNDLE_GEMFILE
        value: gemfiles/rails-4.2.gemfile
      - name: _RUBYGEMS_VERSION
        value: 2.7.8
      - name: _BUNDLER_VERSION
        value: 1.17.3
      commands:
      - "./support/bundler_wrapper exec rake test"
      - "./support/bundler_wrapper exec rake test:failure"
    - name: Ruby 2.0.0-p648 for resque-1
      env_vars:
      - name: RUBY_VERSION
        value: 2.0.0-p648
      - name: GEMSET
        value: resque-1
      - name: BUNDLE_GEMFILE
        value: gemfiles/resque-1.gemfile
      - name: _RUBYGEMS_VERSION
        value: 2.7.8
      - name: _BUNDLER_VERSION
        value: 1.17.3
      commands:
      - "./support/bundler_wrapper exec rake test"
      - "./support/bundler_wrapper exec rake test:failure"
    - name: Ruby 2.0.0-p648 for sequel
      env_vars:
      - name: RUBY_VERSION
        value: 2.0.0-p648
      - name: GEMSET
        value: sequel
      - name: BUNDLE_GEMFILE
        value: gemfiles/sequel.gemfile
      - name: _RUBYGEMS_VERSION
        value: 2.7.8
      - name: _BUNDLER_VERSION
        value: 1.17.3
      commands:
      - "./support/bundler_wrapper exec rake test"
      - "./support/bundler_wrapper exec rake test:failure"
    - name: Ruby 2.0.0-p648 for sequel-435
      env_vars:
      - name: RUBY_VERSION
        value: 2.0.0-p648
      - name: GEMSET
        value: sequel-435
      - name: BUNDLE_GEMFILE
        value: gemfiles/sequel-435.gemfile
      - name: _RUBYGEMS_VERSION
        value: 2.7.8
      - name: _BUNDLER_VERSION
        value: 1.17.3
      commands:
      - "./support/bundler_wrapper exec rake test"
      - "./support/bundler_wrapper exec rake test:failure"
    - name: Ruby 2.0.0-p648 for sinatra
      env_vars:
      - name: RUBY_VERSION
        value: 2.0.0-p648
      - name: GEMSET
        value: sinatra
      - name: BUNDLE_GEMFILE
        value: gemfiles/sinatra.gemfile
      - name: _RUBYGEMS_VERSION
        value: 2.7.8
      - name: _BUNDLER_VERSION
        value: 1.17.3
      commands:
      - "./support/bundler_wrapper exec rake test"
      - "./support/bundler_wrapper exec rake test:failure"
    - name: Ruby 2.0.0-p648 for webmachine
      env_vars:
      - name: RUBY_VERSION
        value: 2.0.0-p648
      - name: GEMSET
        value: webmachine
      - name: BUNDLE_GEMFILE
        value: gemfiles/webmachine.gemfile
      - name: _RUBYGEMS_VERSION
        value: 2.7.8
      - name: _BUNDLER_VERSION
        value: 1.17.3
      commands:
      - "./support/bundler_wrapper exec rake test"
      - "./support/bundler_wrapper exec rake test:failure"
- name: Ruby 2.1.10
  dependencies:
  - Validation
  task:
    prologue:
      commands:
      - "./support/bundler_wrapper exec rake extension:install"
    jobs:
    - name: Ruby 2.1.10 for no_dependencies
      env_vars:
      - name: RUBY_VERSION
        value: 2.1.10
      - name: GEMSET
        value: no_dependencies
      - name: BUNDLE_GEMFILE
        value: gemfiles/no_dependencies.gemfile
      - name: _RUBYGEMS_VERSION
        value: 2.7.8
      - name: _BUNDLER_VERSION
        value: 1.17.3
      commands:
      - "./support/bundler_wrapper exec rake test"
      - "./support/bundler_wrapper exec rake test:failure"
- name: Ruby 2.2.10
  dependencies:
  - Validation
  task:
    prologue:
      commands:
      - "./support/bundler_wrapper exec rake extension:install"
    jobs:
    - name: Ruby 2.2.10 for no_dependencies
      env_vars:
      - name: RUBY_VERSION
        value: 2.2.10
      - name: GEMSET
        value: no_dependencies
      - name: BUNDLE_GEMFILE
        value: gemfiles/no_dependencies.gemfile
      - name: _RUBYGEMS_VERSION
        value: 2.7.8
      - name: _BUNDLER_VERSION
        value: 1.17.3
      commands:
      - "./support/bundler_wrapper exec rake test"
      - "./support/bundler_wrapper exec rake test:failure"
- name: Ruby 2.3.8
  dependencies:
  - Validation
  task:
    prologue:
      commands:
      - "./support/bundler_wrapper exec rake extension:install"
    jobs:
    - name: Ruby 2.3.8 for no_dependencies
      env_vars:
      - name: RUBY_VERSION
        value: 2.3.8
      - name: GEMSET
        value: no_dependencies
      - name: BUNDLE_GEMFILE
        value: gemfiles/no_dependencies.gemfile
      - name: _RUBYGEMS_VERSION
        value: latest
      - name: _BUNDLER_VERSION
        value: latest
      commands:
      - "./support/bundler_wrapper exec rake test"
      - "./support/bundler_wrapper exec rake test:failure"
- name: Ruby 2.4.9
  dependencies:
  - Validation
  task:
    prologue:
      commands:
      - "./support/bundler_wrapper exec rake extension:install"
    jobs:
    - name: Ruby 2.4.9 for no_dependencies
      env_vars:
      - name: RUBY_VERSION
        value: 2.4.9
      - name: GEMSET
        value: no_dependencies
      - name: BUNDLE_GEMFILE
        value: gemfiles/no_dependencies.gemfile
      - name: _RUBYGEMS_VERSION
        value: latest
      - name: _BUNDLER_VERSION
        value: latest
      commands:
      - "./support/bundler_wrapper exec rake test"
      - "./support/bundler_wrapper exec rake test:failure"
- name: Ruby 2.5.7
  dependencies:
  - Validation
  task:
    prologue:
      commands:
      - "./support/bundler_wrapper exec rake extension:install"
    jobs:
    - name: Ruby 2.5.7 for no_dependencies
      env_vars:
      - name: RUBY_VERSION
        value: 2.5.7
      - name: GEMSET
        value: no_dependencies
      - name: BUNDLE_GEMFILE
        value: gemfiles/no_dependencies.gemfile
      - name: _RUBYGEMS_VERSION
        value: latest
      - name: _BUNDLER_VERSION
        value: latest
      commands:
      - "./support/bundler_wrapper exec rake test"
      - "./support/bundler_wrapper exec rake test:failure"
- name: Ruby 2.5.7 - Gems
  dependencies:
  - Ruby 2.5.7
  task:
    prologue:
      commands:
      - "./support/bundler_wrapper exec rake extension:install"
    jobs:
    - name: Ruby 2.5.7 for rails-5.2
      env_vars:
      - name: RUBY_VERSION
        value: 2.5.7
      - name: GEMSET
        value: rails-5.2
      - name: BUNDLE_GEMFILE
        value: gemfiles/rails-5.2.gemfile
      - name: _RUBYGEMS_VERSION
        value: latest
      - name: _BUNDLER_VERSION
        value: latest
      commands:
      - "./support/bundler_wrapper exec rake test"
      - "./support/bundler_wrapper exec rake test:failure"
    - name: Ruby 2.5.7 for rails-6.0
      env_vars:
      - name: RUBY_VERSION
        value: 2.5.7
      - name: GEMSET
        value: rails-6.0
      - name: BUNDLE_GEMFILE
        value: gemfiles/rails-6.0.gemfile
      - name: _RUBYGEMS_VERSION
        value: latest
      - name: _BUNDLER_VERSION
        value: latest
      commands:
      - "./support/bundler_wrapper exec rake test"
      - "./support/bundler_wrapper exec rake test:failure"
- name: Ruby 2.6.5
  dependencies:
  - Validation
  task:
    prologue:
      commands:
      - "./support/bundler_wrapper exec rake extension:install"
    jobs:
    - name: Ruby 2.6.5 for no_dependencies
      env_vars:
      - name: RUBY_VERSION
        value: 2.6.5
      - name: GEMSET
        value: no_dependencies
      - name: BUNDLE_GEMFILE
        value: gemfiles/no_dependencies.gemfile
      - name: _RUBYGEMS_VERSION
        value: latest
      - name: _BUNDLER_VERSION
        value: latest
      commands:
      - "./support/bundler_wrapper exec rake test"
      - "./support/bundler_wrapper exec rake test:failure"
- name: Ruby 2.6.5 - Gems
  dependencies:
  - Ruby 2.6.5
  task:
    prologue:
      commands:
      - "./support/bundler_wrapper exec rake extension:install"
    jobs:
    - name: Ruby 2.6.5 for capistrano2
      env_vars:
      - name: RUBY_VERSION
        value: 2.6.5
      - name: GEMSET
        value: capistrano2
      - name: BUNDLE_GEMFILE
        value: gemfiles/capistrano2.gemfile
      - name: _RUBYGEMS_VERSION
        value: latest
      - name: _BUNDLER_VERSION
        value: latest
      commands:
      - "./support/bundler_wrapper exec rake test"
      - "./support/bundler_wrapper exec rake test:failure"
    - name: Ruby 2.6.5 for capistrano3
      env_vars:
      - name: RUBY_VERSION
        value: 2.6.5
      - name: GEMSET
        value: capistrano3
      - name: BUNDLE_GEMFILE
        value: gemfiles/capistrano3.gemfile
      - name: _RUBYGEMS_VERSION
        value: latest
      - name: _BUNDLER_VERSION
        value: latest
      commands:
      - "./support/bundler_wrapper exec rake test"
      - "./support/bundler_wrapper exec rake test:failure"
    - name: Ruby 2.6.5 for grape
      env_vars:
      - name: RUBY_VERSION
        value: 2.6.5
      - name: GEMSET
        value: grape
      - name: BUNDLE_GEMFILE
        value: gemfiles/grape.gemfile
      - name: _RUBYGEMS_VERSION
        value: latest
      - name: _BUNDLER_VERSION
        value: latest
      commands:
      - "./support/bundler_wrapper exec rake test"
      - "./support/bundler_wrapper exec rake test:failure"
    - name: Ruby 2.6.5 for padrino
      env_vars:
      - name: RUBY_VERSION
        value: 2.6.5
      - name: GEMSET
        value: padrino
      - name: BUNDLE_GEMFILE
        value: gemfiles/padrino.gemfile
      - name: _RUBYGEMS_VERSION
        value: latest
      - name: _BUNDLER_VERSION
        value: latest
      commands:
      - "./support/bundler_wrapper exec rake test"
      - "./support/bundler_wrapper exec rake test:failure"
    - name: Ruby 2.6.5 for que
      env_vars:
      - name: RUBY_VERSION
        value: 2.6.5
      - name: GEMSET
        value: que
      - name: BUNDLE_GEMFILE
        value: gemfiles/que.gemfile
      - name: _RUBYGEMS_VERSION
        value: latest
      - name: _BUNDLER_VERSION
        value: latest
      commands:
      - "./support/bundler_wrapper exec rake test"
      - "./support/bundler_wrapper exec rake test:failure"
    - name: Ruby 2.6.5 for que_beta
      env_vars:
      - name: RUBY_VERSION
        value: 2.6.5
      - name: GEMSET
        value: que_beta
      - name: BUNDLE_GEMFILE
        value: gemfiles/que_beta.gemfile
      - name: _RUBYGEMS_VERSION
        value: latest
      - name: _BUNDLER_VERSION
        value: latest
      commands:
      - "./support/bundler_wrapper exec rake test"
      - "./support/bundler_wrapper exec rake test:failure"
    - name: Ruby 2.6.5 for rails-5.0
      env_vars:
      - name: RUBY_VERSION
        value: 2.6.5
      - name: GEMSET
        value: rails-5.0
      - name: BUNDLE_GEMFILE
        value: gemfiles/rails-5.0.gemfile
      - name: _RUBYGEMS_VERSION
        value: latest
      - name: _BUNDLER_VERSION
        value: latest
      commands:
      - "./support/bundler_wrapper exec rake test"
      - "./support/bundler_wrapper exec rake test:failure"
    - name: Ruby 2.6.5 for rails-5.1
      env_vars:
      - name: RUBY_VERSION
        value: 2.6.5
      - name: GEMSET
        value: rails-5.1
      - name: BUNDLE_GEMFILE
        value: gemfiles/rails-5.1.gemfile
      - name: _RUBYGEMS_VERSION
        value: latest
      - name: _BUNDLER_VERSION
        value: latest
      commands:
      - "./support/bundler_wrapper exec rake test"
      - "./support/bundler_wrapper exec rake test:failure"
    - name: Ruby 2.6.5 for rails-5.2
      env_vars:
      - name: RUBY_VERSION
        value: 2.6.5
      - name: GEMSET
        value: rails-5.2
      - name: BUNDLE_GEMFILE
        value: gemfiles/rails-5.2.gemfile
      - name: _RUBYGEMS_VERSION
        value: latest
      - name: _BUNDLER_VERSION
        value: latest
      commands:
      - "./support/bundler_wrapper exec rake test"
      - "./support/bundler_wrapper exec rake test:failure"
    - name: Ruby 2.6.5 for rails-6.0
      env_vars:
      - name: RUBY_VERSION
        value: 2.6.5
      - name: GEMSET
        value: rails-6.0
      - name: BUNDLE_GEMFILE
        value: gemfiles/rails-6.0.gemfile
      - name: _RUBYGEMS_VERSION
        value: latest
      - name: _BUNDLER_VERSION
        value: latest
      commands:
      - "./support/bundler_wrapper exec rake test"
      - "./support/bundler_wrapper exec rake test:failure"
    - name: Ruby 2.6.5 for resque-1
      env_vars:
      - name: RUBY_VERSION
        value: 2.6.5
      - name: GEMSET
        value: resque-1
      - name: BUNDLE_GEMFILE
        value: gemfiles/resque-1.gemfile
      - name: _RUBYGEMS_VERSION
        value: latest
      - name: _BUNDLER_VERSION
        value: 1.17.3
      commands:
      - "./support/bundler_wrapper exec rake test"
      - "./support/bundler_wrapper exec rake test:failure"
    - name: Ruby 2.6.5 for resque-2
      env_vars:
      - name: RUBY_VERSION
        value: 2.6.5
      - name: GEMSET
        value: resque-2
      - name: BUNDLE_GEMFILE
        value: gemfiles/resque-2.gemfile
      - name: _RUBYGEMS_VERSION
        value: latest
      - name: _BUNDLER_VERSION
        value: latest
      commands:
      - "./support/bundler_wrapper exec rake test"
      - "./support/bundler_wrapper exec rake test:failure"
    - name: Ruby 2.6.5 for sequel
      env_vars:
      - name: RUBY_VERSION
        value: 2.6.5
      - name: GEMSET
        value: sequel
      - name: BUNDLE_GEMFILE
        value: gemfiles/sequel.gemfile
      - name: _RUBYGEMS_VERSION
        value: latest
      - name: _BUNDLER_VERSION
        value: latest
      commands:
      - "./support/bundler_wrapper exec rake test"
      - "./support/bundler_wrapper exec rake test:failure"
    - name: Ruby 2.6.5 for sequel-435
      env_vars:
      - name: RUBY_VERSION
        value: 2.6.5
      - name: GEMSET
        value: sequel-435
      - name: BUNDLE_GEMFILE
        value: gemfiles/sequel-435.gemfile
      - name: _RUBYGEMS_VERSION
        value: latest
      - name: _BUNDLER_VERSION
        value: latest
      commands:
      - "./support/bundler_wrapper exec rake test"
      - "./support/bundler_wrapper exec rake test:failure"
    - name: Ruby 2.6.5 for sinatra
      env_vars:
      - name: RUBY_VERSION
        value: 2.6.5
      - name: GEMSET
        value: sinatra
      - name: BUNDLE_GEMFILE
        value: gemfiles/sinatra.gemfile
      - name: _RUBYGEMS_VERSION
        value: latest
      - name: _BUNDLER_VERSION
        value: latest
      commands:
      - "./support/bundler_wrapper exec rake test"
      - "./support/bundler_wrapper exec rake test:failure"
    - name: Ruby 2.6.5 for webmachine
      env_vars:
      - name: RUBY_VERSION
        value: 2.6.5
      - name: GEMSET
        value: webmachine
      - name: BUNDLE_GEMFILE
        value: gemfiles/webmachine.gemfile
      - name: _RUBYGEMS_VERSION
        value: latest
      - name: _BUNDLER_VERSION
        value: latest
      commands:
      - "./support/bundler_wrapper exec rake test"
      - "./support/bundler_wrapper exec rake test:failure"
- name: Ruby 2.7.1
  dependencies:
  - Validation
  task:
    prologue:
      commands:
      - "./support/bundler_wrapper exec rake extension:install"
    jobs:
    - name: Ruby 2.7.1 for no_dependencies
      env_vars:
      - name: RUBY_VERSION
        value: 2.7.1
      - name: GEMSET
        value: no_dependencies
      - name: BUNDLE_GEMFILE
        value: gemfiles/no_dependencies.gemfile
      - name: _RUBYGEMS_VERSION
        value: latest
      - name: _BUNDLER_VERSION
        value: latest
      commands:
      - "./support/bundler_wrapper exec rake test"
      - "./support/bundler_wrapper exec rake test:failure"
- name: Ruby 2.7.1 - Gems
  dependencies:
  - Ruby 2.7.1
  task:
    prologue:
      commands:
      - "./support/bundler_wrapper exec rake extension:install"
    jobs:
    - name: Ruby 2.7.1 for capistrano2
      env_vars:
      - name: RUBY_VERSION
        value: 2.7.1
      - name: GEMSET
        value: capistrano2
      - name: BUNDLE_GEMFILE
        value: gemfiles/capistrano2.gemfile
      - name: _RUBYGEMS_VERSION
        value: latest
      - name: _BUNDLER_VERSION
        value: latest
      commands:
      - "./support/bundler_wrapper exec rake test"
      - "./support/bundler_wrapper exec rake test:failure"
    - name: Ruby 2.7.1 for capistrano3
      env_vars:
      - name: RUBY_VERSION
        value: 2.7.1
      - name: GEMSET
        value: capistrano3
      - name: BUNDLE_GEMFILE
        value: gemfiles/capistrano3.gemfile
      - name: _RUBYGEMS_VERSION
        value: latest
      - name: _BUNDLER_VERSION
        value: latest
      commands:
      - "./support/bundler_wrapper exec rake test"
      - "./support/bundler_wrapper exec rake test:failure"
    - name: Ruby 2.7.1 for grape
      env_vars:
      - name: RUBY_VERSION
        value: 2.7.1
      - name: GEMSET
        value: grape
      - name: BUNDLE_GEMFILE
        value: gemfiles/grape.gemfile
      - name: _RUBYGEMS_VERSION
        value: latest
      - name: _BUNDLER_VERSION
        value: latest
      commands:
      - "./support/bundler_wrapper exec rake test"
      - "./support/bundler_wrapper exec rake test:failure"
    - name: Ruby 2.7.1 for padrino
      env_vars:
      - name: RUBY_VERSION
        value: 2.7.1
      - name: GEMSET
        value: padrino
      - name: BUNDLE_GEMFILE
        value: gemfiles/padrino.gemfile
      - name: _RUBYGEMS_VERSION
        value: latest
      - name: _BUNDLER_VERSION
        value: latest
      commands:
      - "./support/bundler_wrapper exec rake test"
      - "./support/bundler_wrapper exec rake test:failure"
    - name: Ruby 2.7.1 for que
      env_vars:
      - name: RUBY_VERSION
        value: 2.7.1
      - name: GEMSET
        value: que
      - name: BUNDLE_GEMFILE
        value: gemfiles/que.gemfile
      - name: _RUBYGEMS_VERSION
        value: latest
      - name: _BUNDLER_VERSION
        value: latest
      commands:
      - "./support/bundler_wrapper exec rake test"
      - "./support/bundler_wrapper exec rake test:failure"
    - name: Ruby 2.7.1 for que_beta
      env_vars:
      - name: RUBY_VERSION
        value: 2.7.1
      - name: GEMSET
        value: que_beta
      - name: BUNDLE_GEMFILE
        value: gemfiles/que_beta.gemfile
      - name: _RUBYGEMS_VERSION
        value: latest
      - name: _BUNDLER_VERSION
        value: latest
      commands:
      - "./support/bundler_wrapper exec rake test"
      - "./support/bundler_wrapper exec rake test:failure"
    - name: Ruby 2.7.1 for rails-5.0
      env_vars:
      - name: RUBY_VERSION
        value: 2.7.1
      - name: GEMSET
        value: rails-5.0
      - name: BUNDLE_GEMFILE
        value: gemfiles/rails-5.0.gemfile
      - name: _RUBYGEMS_VERSION
        value: latest
      - name: _BUNDLER_VERSION
        value: latest
      commands:
      - "./support/bundler_wrapper exec rake test"
      - "./support/bundler_wrapper exec rake test:failure"
    - name: Ruby 2.7.1 for rails-5.1
      env_vars:
      - name: RUBY_VERSION
        value: 2.7.1
      - name: GEMSET
        value: rails-5.1
      - name: BUNDLE_GEMFILE
        value: gemfiles/rails-5.1.gemfile
      - name: _RUBYGEMS_VERSION
        value: latest
      - name: _BUNDLER_VERSION
        value: latest
      commands:
      - "./support/bundler_wrapper exec rake test"
      - "./support/bundler_wrapper exec rake test:failure"
    - name: Ruby 2.7.1 for rails-5.2
      env_vars:
      - name: RUBY_VERSION
        value: 2.7.1
      - name: GEMSET
        value: rails-5.2
      - name: BUNDLE_GEMFILE
        value: gemfiles/rails-5.2.gemfile
      - name: _RUBYGEMS_VERSION
        value: latest
      - name: _BUNDLER_VERSION
        value: latest
      commands:
      - "./support/bundler_wrapper exec rake test"
      - "./support/bundler_wrapper exec rake test:failure"
    - name: Ruby 2.7.1 for rails-6.0
      env_vars:
      - name: RUBY_VERSION
        value: 2.7.1
      - name: GEMSET
        value: rails-6.0
      - name: BUNDLE_GEMFILE
        value: gemfiles/rails-6.0.gemfile
      - name: _RUBYGEMS_VERSION
        value: latest
      - name: _BUNDLER_VERSION
        value: latest
      commands:
      - "./support/bundler_wrapper exec rake test"
      - "./support/bundler_wrapper exec rake test:failure"
    - name: Ruby 2.7.1 for resque-1
      env_vars:
      - name: RUBY_VERSION
        value: 2.7.1
      - name: GEMSET
        value: resque-1
      - name: BUNDLE_GEMFILE
        value: gemfiles/resque-1.gemfile
      - name: _RUBYGEMS_VERSION
        value: latest
      - name: _BUNDLER_VERSION
        value: 1.17.3
      commands:
      - "./support/bundler_wrapper exec rake test"
      - "./support/bundler_wrapper exec rake test:failure"
    - name: Ruby 2.7.1 for resque-2
      env_vars:
      - name: RUBY_VERSION
        value: 2.7.1
      - name: GEMSET
        value: resque-2
      - name: BUNDLE_GEMFILE
        value: gemfiles/resque-2.gemfile
      - name: _RUBYGEMS_VERSION
        value: latest
      - name: _BUNDLER_VERSION
        value: latest
      commands:
      - "./support/bundler_wrapper exec rake test"
      - "./support/bundler_wrapper exec rake test:failure"
    - name: Ruby 2.7.1 for sequel
      env_vars:
      - name: RUBY_VERSION
        value: 2.7.1
      - name: GEMSET
        value: sequel
      - name: BUNDLE_GEMFILE
        value: gemfiles/sequel.gemfile
      - name: _RUBYGEMS_VERSION
        value: latest
      - name: _BUNDLER_VERSION
        value: latest
      commands:
      - "./support/bundler_wrapper exec rake test"
      - "./support/bundler_wrapper exec rake test:failure"
    - name: Ruby 2.7.1 for sequel-435
      env_vars:
      - name: RUBY_VERSION
        value: 2.7.1
      - name: GEMSET
        value: sequel-435
      - name: BUNDLE_GEMFILE
        value: gemfiles/sequel-435.gemfile
      - name: _RUBYGEMS_VERSION
        value: latest
      - name: _BUNDLER_VERSION
        value: latest
      commands:
      - "./support/bundler_wrapper exec rake test"
      - "./support/bundler_wrapper exec rake test:failure"
    - name: Ruby 2.7.1 for sinatra
      env_vars:
      - name: RUBY_VERSION
        value: 2.7.1
      - name: GEMSET
        value: sinatra
      - name: BUNDLE_GEMFILE
        value: gemfiles/sinatra.gemfile
      - name: _RUBYGEMS_VERSION
        value: latest
      - name: _BUNDLER_VERSION
        value: latest
      commands:
      - "./support/bundler_wrapper exec rake test"
      - "./support/bundler_wrapper exec rake test:failure"
    - name: Ruby 2.7.1 for webmachine
      env_vars:
      - name: RUBY_VERSION
        value: 2.7.1
      - name: GEMSET
        value: webmachine
      - name: BUNDLE_GEMFILE
        value: gemfiles/webmachine.gemfile
      - name: _RUBYGEMS_VERSION
        value: latest
      - name: _BUNDLER_VERSION
        value: latest
      commands:
      - "./support/bundler_wrapper exec rake test"
      - "./support/bundler_wrapper exec rake test:failure"
- name: Ruby 3.0.0
  dependencies:
  - Validation
  task:
    prologue:
      commands:
      - "./support/bundler_wrapper exec rake extension:install"
    jobs:
    - name: Ruby 3.0.0 for no_dependencies
      env_vars:
      - name: RUBY_VERSION
        value: 3.0.0
      - name: GEMSET
        value: no_dependencies
      - name: BUNDLE_GEMFILE
        value: gemfiles/no_dependencies.gemfile
      - name: _RUBYGEMS_VERSION
        value: latest
      - name: _BUNDLER_VERSION
        value: latest
      commands:
      - "./support/bundler_wrapper exec rake test"
      - "./support/bundler_wrapper exec rake test:failure"
- name: Ruby 3.0.0 - Gems
  dependencies:
  - Ruby 3.0.0
  task:
    prologue:
      commands:
      - "./support/bundler_wrapper exec rake extension:install"
    jobs:
    - name: Ruby 3.0.0 for capistrano2
      env_vars:
      - name: RUBY_VERSION
        value: 3.0.0
      - name: GEMSET
        value: capistrano2
      - name: BUNDLE_GEMFILE
        value: gemfiles/capistrano2.gemfile
      - name: _RUBYGEMS_VERSION
        value: latest
      - name: _BUNDLER_VERSION
        value: latest
      commands:
      - "./support/bundler_wrapper exec rake test"
      - "./support/bundler_wrapper exec rake test:failure"
    - name: Ruby 3.0.0 for capistrano3
      env_vars:
      - name: RUBY_VERSION
        value: 3.0.0
      - name: GEMSET
        value: capistrano3
      - name: BUNDLE_GEMFILE
        value: gemfiles/capistrano3.gemfile
      - name: _RUBYGEMS_VERSION
        value: latest
      - name: _BUNDLER_VERSION
        value: latest
      commands:
      - "./support/bundler_wrapper exec rake test"
      - "./support/bundler_wrapper exec rake test:failure"
    - name: Ruby 3.0.0 for grape
      env_vars:
      - name: RUBY_VERSION
        value: 3.0.0
      - name: GEMSET
        value: grape
      - name: BUNDLE_GEMFILE
        value: gemfiles/grape.gemfile
      - name: _RUBYGEMS_VERSION
        value: latest
      - name: _BUNDLER_VERSION
        value: latest
      commands:
      - "./support/bundler_wrapper exec rake test"
      - "./support/bundler_wrapper exec rake test:failure"
    - name: Ruby 3.0.0 for padrino
      env_vars:
      - name: RUBY_VERSION
        value: 3.0.0
      - name: GEMSET
        value: padrino
      - name: BUNDLE_GEMFILE
        value: gemfiles/padrino.gemfile
      - name: _RUBYGEMS_VERSION
        value: latest
      - name: _BUNDLER_VERSION
        value: latest
      commands:
      - "./support/bundler_wrapper exec rake test"
      - "./support/bundler_wrapper exec rake test:failure"
    - name: Ruby 3.0.0 for que
      env_vars:
      - name: RUBY_VERSION
        value: 3.0.0
      - name: GEMSET
        value: que
      - name: BUNDLE_GEMFILE
        value: gemfiles/que.gemfile
      - name: _RUBYGEMS_VERSION
        value: latest
      - name: _BUNDLER_VERSION
        value: latest
      commands:
      - "./support/bundler_wrapper exec rake test"
      - "./support/bundler_wrapper exec rake test:failure"
    - name: Ruby 3.0.0 for que_beta
      env_vars:
      - name: RUBY_VERSION
        value: 3.0.0
      - name: GEMSET
        value: que_beta
      - name: BUNDLE_GEMFILE
        value: gemfiles/que_beta.gemfile
      - name: _RUBYGEMS_VERSION
        value: latest
      - name: _BUNDLER_VERSION
        value: latest
      commands:
      - "./support/bundler_wrapper exec rake test"
      - "./support/bundler_wrapper exec rake test:failure"
    - name: Ruby 3.0.0 for rails-6.0
      env_vars:
      - name: RUBY_VERSION
        value: 3.0.0
      - name: GEMSET
        value: rails-6.0
      - name: BUNDLE_GEMFILE
        value: gemfiles/rails-6.0.gemfile
      - name: _RUBYGEMS_VERSION
        value: latest
      - name: _BUNDLER_VERSION
        value: latest
      commands:
      - "./support/bundler_wrapper exec rake test"
      - "./support/bundler_wrapper exec rake test:failure"
    - name: Ruby 3.0.0 for resque-2
      env_vars:
      - name: RUBY_VERSION
        value: 3.0.0
      - name: GEMSET
        value: resque-2
      - name: BUNDLE_GEMFILE
        value: gemfiles/resque-2.gemfile
      - name: _RUBYGEMS_VERSION
        value: latest
      - name: _BUNDLER_VERSION
        value: latest
      commands:
      - "./support/bundler_wrapper exec rake test"
      - "./support/bundler_wrapper exec rake test:failure"
    - name: Ruby 3.0.0 for sequel
      env_vars:
      - name: RUBY_VERSION
        value: 3.0.0
      - name: GEMSET
        value: sequel
      - name: BUNDLE_GEMFILE
        value: gemfiles/sequel.gemfile
      - name: _RUBYGEMS_VERSION
        value: latest
      - name: _BUNDLER_VERSION
        value: latest
      commands:
      - "./support/bundler_wrapper exec rake test"
      - "./support/bundler_wrapper exec rake test:failure"
    - name: Ruby 3.0.0 for sinatra
      env_vars:
      - name: RUBY_VERSION
        value: 3.0.0
      - name: GEMSET
        value: sinatra
      - name: BUNDLE_GEMFILE
        value: gemfiles/sinatra.gemfile
      - name: _RUBYGEMS_VERSION
        value: latest
      - name: _BUNDLER_VERSION
        value: latest
      commands:
      - "./support/bundler_wrapper exec rake test"
      - "./support/bundler_wrapper exec rake test:failure"
    - name: Ruby 3.0.0 for webmachine
      env_vars:
      - name: RUBY_VERSION
        value: 3.0.0
      - name: GEMSET
        value: webmachine
      - name: BUNDLE_GEMFILE
        value: gemfiles/webmachine.gemfile
      - name: _RUBYGEMS_VERSION
        value: latest
      - name: _BUNDLER_VERSION
        value: latest
      commands:
      - "./support/bundler_wrapper exec rake test"
      - "./support/bundler_wrapper exec rake test:failure"
- name: Ruby jruby-9.1.17.0
  dependencies:
  - Validation
  task:
    prologue:
      commands:
      - "./support/bundler_wrapper exec rake extension:install"
    jobs:
    - name: Ruby jruby-9.1.17.0 for no_dependencies
      env_vars:
      - name: RUBY_VERSION
        value: jruby-9.1.17.0
      - name: GEMSET
        value: no_dependencies
      - name: BUNDLE_GEMFILE
        value: gemfiles/no_dependencies.gemfile
      - name: _RUBYGEMS_VERSION
        value: latest
      - name: _BUNDLER_VERSION
        value: latest
      commands:
      - "./support/bundler_wrapper exec rake test"
      - "./support/bundler_wrapper exec rake test:failure"
- name: Ruby jruby-9.1.17.0 - Gems
  dependencies:
  - Ruby jruby-9.1.17.0
  task:
    prologue:
      commands:
      - "./support/bundler_wrapper exec rake extension:install"
    jobs:
    - name: Ruby jruby-9.1.17.0 for rails-5.2
      env_vars:
      - name: RUBY_VERSION
        value: jruby-9.1.17.0
      - name: GEMSET
        value: rails-5.2
      - name: BUNDLE_GEMFILE
        value: gemfiles/rails-5.2.gemfile
      - name: _RUBYGEMS_VERSION
        value: latest
      - name: _BUNDLER_VERSION
        value: latest
      commands:
      - "./support/bundler_wrapper exec rake test"
      - "./support/bundler_wrapper exec rake test:failure"<|MERGE_RESOLUTION|>--- conflicted
+++ resolved
@@ -31,10 +31,7 @@
   prologue:
     commands:
     - checkout
-<<<<<<< HEAD
-=======
     - rm -f $HOME/.rbenv/plugins/rbenv-gem-rehash/etc/rbenv.d/exec/~gem-rehash.bash
->>>>>>> 34dbe11f
     - sem-version ruby $RUBY_VERSION
     - "./support/check_versions"
     - cache restore $_BUNDLER_CACHE-bundler-$RUBY_VERSION-$GEMSET-$(checksum $BUNDLE_GEMFILE)
