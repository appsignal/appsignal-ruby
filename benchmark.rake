require 'appsignal'
require 'benchmark'
require 'pry'

namespace :benchmark do
  task :all => [:run_inactive, :run_active] do
  end

  task :run_inactive do
    puts 'Running with appsignal off'
    ENV['APPSIGNAL_PUSH_API_KEY'] = nil
    subscriber = ActiveSupport::Notifications.subscribe do |*args|
      # Add a subscriber so we can track the overhead of just appsignal
    end
    run_benchmark
    ActiveSupport::Notifications.unsubscribe(subscriber)
  end

  task :run_active do
    puts 'Running with appsignal on'
    ENV['APPSIGNAL_PUSH_API_KEY'] = 'something'
    run_benchmark
  end
end

def run_benchmark
  puts 'Initializing'
  Appsignal.config = Appsignal::Config.new('', 'production')
  Appsignal.start
  puts "Appsignal #{Appsignal.active? ? 'active' : 'not active'}"

  puts 'Running 10_000 normal transactions'
  puts(Benchmark.measure do
    10_000.times do |i|
      Appsignal::Transaction.create("transaction_#{i}", {})

      ActiveSupport::Notifications.instrument('sql.active_record', :sql => 'SELECT `users`.* FROM `users` WHERE `users`.`id` = ?')
      10.times do
        ActiveSupport::Notifications.instrument('sql.active_record', :sql => 'SELECT `todos`.* FROM `todos` WHERE `todos`.`id` = ?')
      end

      ActiveSupport::Notifications.instrument('render_template.action_view', :identifier => 'app/views/home/show.html.erb') do
        5.times do
          ActiveSupport::Notifications.instrument('render_partial.action_view', :identifier => 'app/views/home/_piece.html.erb') do
            3.times do
              ActiveSupport::Notifications.instrument('cache.read')
            end
          end
        end
      end

      ActiveSupport::Notifications.instrument(
        'process_action.action_controller',
        :controller => 'HomeController',
        :action     => 'show',
        :params     => {:id => 1}
      )

      Appsignal::Transaction.complete_current!
    end
  end)

  if Appsignal.active?
    puts "Running aggregator to_hash for #{Appsignal.agent.aggregator.transactions.length} transactions"
    puts(Benchmark.measure do
<<<<<<< HEAD
      Appsignal.agent.aggregator.to_json
=======
      Appsignal.agent.aggregator.post_processed_queue!.to_json
>>>>>>> 44aaf54e
    end)
  end
end<|MERGE_RESOLUTION|>--- conflicted
+++ resolved
@@ -63,11 +63,7 @@
   if Appsignal.active?
     puts "Running aggregator to_hash for #{Appsignal.agent.aggregator.transactions.length} transactions"
     puts(Benchmark.measure do
-<<<<<<< HEAD
       Appsignal.agent.aggregator.to_json
-=======
-      Appsignal.agent.aggregator.post_processed_queue!.to_json
->>>>>>> 44aaf54e
     end)
   end
 end