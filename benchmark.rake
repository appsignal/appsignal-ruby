require 'appsignal'
require 'benchmark'

class ::Appsignal::EventFormatter::ActiveRecord::SqlFormatter
  def connection_config; {:adapter => 'mysql'}; end
end

namespace :benchmark do
  task :all => [:run_inactive, :run_active] do
  end

  task :run_inactive do
    puts 'Running with appsignal off'
    ENV['APPSIGNAL_PUSH_API_KEY'] = nil
    subscriber = ActiveSupport::Notifications.subscribe do |*args|
      # Add a subscriber so we can track the overhead of just appsignal
    end
    run_benchmark
    ActiveSupport::Notifications.unsubscribe(subscriber)
  end

  task :run_active do
    puts 'Running with appsignal on'
    ENV['APPSIGNAL_PUSH_API_KEY'] = 'something'
    run_benchmark
  end
end

def run_benchmark
<<<<<<< HEAD
  no_transactions = 10_000

  puts 'Initializing'
=======
  total_objects = ObjectSpace.count_objects[:TOTAL]
  puts "Initializing, currently #{total_objects} objects"
>>>>>>> fa8abf2e
  Appsignal.config = Appsignal::Config.new('', 'production')
  Appsignal.start
  puts "Appsignal #{Appsignal.active? ? 'active' : 'not active'}"

  puts "Running #{no_transactions} normal transactions"
  puts(Benchmark.measure do
    no_transactions.times do |i|
      Appsignal::Transaction.create("transaction_#{i}", {})

      ActiveSupport::Notifications.instrument('sql.active_record', :sql => 'SELECT `users`.* FROM `users` WHERE `users`.`id` = ?')
      10.times do
        ActiveSupport::Notifications.instrument('sql.active_record', :sql => 'SELECT `todos`.* FROM `todos` WHERE `todos`.`id` = ?')
      end

      ActiveSupport::Notifications.instrument('render_template.action_view', :identifier => 'app/views/home/show.html.erb') do
        5.times do
          ActiveSupport::Notifications.instrument('render_partial.action_view', :identifier => 'app/views/home/_piece.html.erb') do
            3.times do
              ActiveSupport::Notifications.instrument('cache.read')
            end
          end
        end
      end

      ActiveSupport::Notifications.instrument(
        'process_action.action_controller',
        :controller => 'HomeController',
        :action     => 'show',
        :params     => {:id => 1}
      )

      Appsignal::Transaction.complete_current!
    end
  end)

  if Appsignal.active?
    puts "Running aggregator to_hash for #{Appsignal.agent.aggregator.transactions.length} transactions"
    puts(Benchmark.measure do
      Appsignal.agent.aggregator.to_json
    end)
  end

  puts "Done, currently #{ObjectSpace.count_objects[:TOTAL] - total_objects} objects created"
end<|MERGE_RESOLUTION|>--- conflicted
+++ resolved
@@ -27,14 +27,11 @@
 end
 
 def run_benchmark
-<<<<<<< HEAD
   no_transactions = 10_000
 
-  puts 'Initializing'
-=======
   total_objects = ObjectSpace.count_objects[:TOTAL]
   puts "Initializing, currently #{total_objects} objects"
->>>>>>> fa8abf2e
+
   Appsignal.config = Appsignal::Config.new('', 'production')
   Appsignal.start
   puts "Appsignal #{Appsignal.active? ? 'active' : 'not active'}"
