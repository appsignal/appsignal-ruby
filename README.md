# AppSignal Ruby agent

AppSignal solves all your Ruby monitoring needs in a single tool. You and your
team can focus on writing code and we'll provide the alerts if your app has any
issues.

- [AppSignal.com website][appsignal]
- [Documentation][docs]
- [Support][contact]

[![Build Status](https://travis-ci.org/appsignal/appsignal-ruby.png?branch=master)](https://travis-ci.org/appsignal/appsignal-ruby)
[![Gem Version](https://badge.fury.io/rb/appsignal.svg)](http://badge.fury.io/rb/appsignal)
[![Code Climate](https://codeclimate.com/github/appsignal/appsignal.png)](https://codeclimate.com/github/appsignal/appsignal)

## Description

The AppSignal gem collects exceptions and performance data from your Ruby
applications and sends it to [AppSignal][appsignal] for analysis. Get alerted
when an error occurs or an endpoint is responding very slowly.

AppSignal aims to provide a one stop solution to all your monitoring needs.
Track metrics from your servers with our [Host metrics][host-metrics] and graph
everything else with our [Custom metrics][custom-metrics] feature.

## Usage

First make sure you've installed AppSignal in your application by following the
steps in [Installation](#installation).

AppSignal will automatically monitor requests, report any exceptions that are
thrown and any performance issues that might have occurred.

You can also add extra information to requests by adding custom instrumentation
and by adding tags.

### Track any error

Catch any error and report it to AppSignal, even if it doesn't crash a
request.

```ruby
begin
  config = File.read("config.yml")
rescue => e
  Appsignal.set_error(e)
  # Load alternative config
  config = { :name => ENV["NAME"] }
end
```

Read more about [Exception handling][exception-handling] in our documentation.

### Tagging

Need more information with errors and performance issues? Add tags to your
requests to identify common factors for problems.

```ruby
Appsignal.tag_request(
  user: current_user.id,
  locale: I18n.locale
)
```

Read more about [Tagging][tagging] in our documentation.

### Custom instrumentation

If you need more fine-grained instrumentation you can add custom
instrumentation anywhere in your code.

```ruby
# Simple instrumentation
Appsignal.instrument("array_to_hash.expensive_logic", "Complex calculations") do
  Hash[["a", 1], ["b", 2], ["c", 3]]
end

# Add the query that you're monitoring
sql = "SELECT * FROM posts ORDER BY created_at DESC LIMIT 1"
Appsignal.instrument("fetch.custom_database", "Fetch latest post", sql) do
  # ...
end

# Nested instrumentation calls are also supported!
Appsignal.instrument("fetch.custom_database", "Fetch current user") do
  # ...

  Appsignal.instrument("write.custom_database", "Write user update") do
    # ...
  end
end
```

Read more about [custom instrumentation][custom-instrumentation] in our
documentation.

## Installation

First, [sign up][appsignal-sign-up] for an AppSignal account and add the
`appsignal` gem to your `Gemfile`. Then, run `bundle install`.

```ruby
# Gemfile
gem "appsignal"
```

Afterward, you can use the `appsignal install` command to install AppSignal
into your application by using the "Push API key". This will guide you through
our installation wizard.

```sh
appsignal install [push api key]
```

Depending on what framework or gems you use some manual integration is
required. Follow the steps in the wizard or consult our [integrations] page for
help.

If you're stuck feel free to [contact us][contact]!

## Supported frameworks and gems

AppSignal automatically supports a collection of Ruby frameworks and gems,
including but not limited to:

- Ruby on Rails
- Rack
- Sinatra
- Padrino
- Grape
- Webmachine
- Capistrano
- Sidekiq
- Delayed Job
- Resque
- Rake

AppSignal instrumentation doesn't depend on automatic integrations. It's easy
to set up [custom instrumentation][custom-instrumentation] to add keep track of
anything.

For more detailed information and examples please visit our
[integrations] page.

### Front-end monitoring (Beta)

We have a [Front-end monitoring program][front-end-monitoring] running in Beta
currently. Be sure to check it out!

## Supported systems

Currently the AppSignal agent works on most Unix-like operating systems, such
as most Linux distributions and macOS, excluding FreeBSD and Windows.

For more detailed information please visit our [Supported
systems][supported-systems] page.

## Development

### Installation

Make sure you have Bundler installed and then use the Rake install task to
install all possible dependencies.

```bash
# Install Bundler
gem install bundler
# Install the AppSignal extension and _all_ gems we support.
bundle exec rake install
# Only install the AppSignal extension.
bundle exec rake extension:install
```

### Testing

```bash
bundle exec rspec
# Or with one file
bundle exec rspec spec/lib/appsignal_spec.rb
```

<<<<<<< HEAD
### Testing
=======
Note that some specs depend on certain other gems to run and if they are not
loaded RSpec will not run them. See also [Testing with other
gems](#testing-with-other-gems).

#### Testing with other gems
>>>>>>> e3517739

AppSignal runs in many different configurations. To replicate these
configurations you need to run the spec suite with a specific Gemfile.

```
BUNDLE_GEMFILE=gemfiles/capistrano2.gemfile bundle exec rspec
BUNDLE_GEMFILE=gemfiles/capistrano3.gemfile bundle exec rspec
BUNDLE_GEMFILE=gemfiles/grape.gemfile bundle exec rspec
BUNDLE_GEMFILE=gemfiles/no_dependencies.gemfile bundle exec rspec
BUNDLE_GEMFILE=gemfiles/padrino.gemfile bundle exec rspec
BUNDLE_GEMFILE=gemfiles/rails-3.2.gemfile bundle exec rspec
BUNDLE_GEMFILE=gemfiles/rails-4.0.gemfile bundle exec rspec
BUNDLE_GEMFILE=gemfiles/rails-4.1.gemfile bundle exec rspec
BUNDLE_GEMFILE=gemfiles/rails-4.2.gemfile bundle exec rspec
BUNDLE_GEMFILE=gemfiles/rails-5.0.gemfile bundle exec rspec
BUNDLE_GEMFILE=gemfiles/resque.gemfile bundle exec rspec
BUNDLE_GEMFILE=gemfiles/sequel-435.gemfile bundle exec rspec
BUNDLE_GEMFILE=gemfiles/sequel.gemfile bundle exec rspec
BUNDLE_GEMFILE=gemfiles/sinatra.gemfile bundle exec rspec
BUNDLE_GEMFILE=gemfiles/webmachine.gemfile bundle exec rspec
```

If you have either [RVM][rvm] or [rbenv][rbenv] installed you can also use
`rake generate_bundle_and_spec_all` to generate a script that runs specs for
all Ruby versions and gem combinations we support.

We run the suite against all of the Gemfiles mentioned above and on
a number of different Ruby versions.

### Versioning

This gem uses [Semantic Versioning][semver].

The `master` branch corresponds to the current stable release of the gem.

The `develop` branch is used for development of features that will end up in
the next minor release.

Open a Pull Request on the `master` branch if you're fixing a bug. For new new
features, open a Pull Request on the `develop` branch.

Every stable and unstable release is tagged in git with a version tag.

## Contributing

Thinking of contributing to our gem? Awesome! 🚀

Please follow our [Contributing guide][contributing-guide] in our
documentation.

Also, we would be very happy to send you Stroopwafles. Have look at everyone
we send a package to so far on our [Stroopwafles page][waffles-page].

## Support

[Contact us][contact] and speak directly with the engineers working on
AppSignal. They will help you get set up, tweak your code and make sure you get
the most out of using AppSignal.

[appsignal]: https://appsignal.com
[appsignal-sign-up]: https://appsignal.com/users/sign_up
[contact]: mailto:support@appsignal.com
[waffles-page]: https://appsignal.com/waffles
[docs]: http://docs.appsignal.com
[contributing-guide]: http://docs.appsignal.com/appsignal/contributing.html
[supported-systems]: http://docs.appsignal.com/support/operating-systems.html
[integrations]: http://docs.appsignal.com/ruby/integrations/index.html
[custom-instrumentation]: http://docs.appsignal.com/ruby/instrumentation/
[front-end-monitoring]: http://docs.appsignal.com/front-end/error-handling.html
[exception-handling]: http://docs.appsignal.com/ruby/instrumentation/exception-handling.html
[tagging]: http://docs.appsignal.com/ruby/instrumentation/tagging.html
[host-metrics]: http://docs.appsignal.com/metrics/host.html
[custom-metrics]: http://docs.appsignal.com/metrics/custom.html

[semver]: http://semver.org/
[rvm]: http://rvm.io/
[rbenv]: https://github.com/rbenv/rbenv<|MERGE_RESOLUTION|>--- conflicted
+++ resolved
@@ -179,15 +179,11 @@
 bundle exec rspec spec/lib/appsignal_spec.rb
 ```
 
-<<<<<<< HEAD
-### Testing
-=======
 Note that some specs depend on certain other gems to run and if they are not
 loaded RSpec will not run them. See also [Testing with other
 gems](#testing-with-other-gems).
 
 #### Testing with other gems
->>>>>>> e3517739
 
 AppSignal runs in many different configurations. To replicate these
 configurations you need to run the spec suite with a specific Gemfile.
