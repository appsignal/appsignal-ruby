--- conflicted
+++ resolved
@@ -1,4 +1,3 @@
-<<<<<<< HEAD
 # 0.10.0
 * Remove ActiveSupport dependency
 * Use vendored notifications if ActiveSupport is not present
@@ -8,10 +7,7 @@
   custom actions
 * Add option to ignore a specific action
 
-# 0.9.5
-=======
 # 0.9.6
->>>>>>> bd6f73ee
 * Convert to primitives before sending through pipe
 
 # 0.9.5
