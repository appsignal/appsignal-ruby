<<<<<<< HEAD
# 1.1
* Collect global metrics for GC durations
* Collect params from Delayed Job in a reliable way
* Collect perams for Delayed Job and Sidekiq when using ActiveJob
* Official Grape support
=======
# 1.0.5
* Improved sql sanitization
* Improved mongoid/mongodb sanitization
* Minor performance improvements
* Better handling for non-utf8 convertable strings
* Make gem installable (but not functional) on jRuby

# 1.0.4
* Make working dir configurable using `APPSIGNAL_WORKING_DIR_PATH` or `:working_dir_path`
>>>>>>> d17008fe

# 1.0.3
* Fix bug in completing JS transactions
* Make Resque integration robust for bigger payloads
* Message in logs if agent logging cannot initialize
* Call `to_s` on DJ id to see the id when using MongoDB

# 1.0.2
* Bug fix in format of process memory measurements
* Event formatter for `instantiation.active_record`
* Rake integration file for backwards compatibility
* Don't instrument mongo-ruby-driver when transaction is not present
* Accept method calls on extension if it's not loaded
* Fix for duplicate notifications subscriptions when forking

# 1.0.1
* Fix for bug in gem initialization when using `safe_yaml` gem

# 1.0.0
* New version of event formatting and collection
* Use native library and agent
* Use API V2
* Support for Mongoid 5
* Integration into other gems with a hooks system
* Lots of minor bug fixes and improvements

# 0.11.15
* Improve Sinatra support

# 0.11.14
* Support ActiveJob wrapped jobs
* Improve proxy support
* Improve rake support

# 0.11.13
* Add Padrino support
* Add Rake task monitoring
* Add http proxy support
* Configure Net::HTTP to only use TLS
* Don't send queue if there is no content
* Don't retry transmission when response code is 400 (no content)
* Don't start Resque IPC server when AppSignal is not active
* Display warning message when attempting to send a non-exception to `send_exception`
* Fix capistrano 2 detection
* Fix issue with Sinatra integration attempting to attach an exception to a transaction that doesn't exist.

# 0.11.12
* Sanitizer will no longer inspect unknown objects, since implementations of inspect sometimes trigger unexpected behavior.

# 0.11.11
* Reliably get errors in production for Sinatra

# 0.11.10
* Fix for binding bug in exceptions in Resque
* Handle invalidly encoded characters in payload

# 0.11.9
* Fix for infinite attempts to transmit if there is no valid api key

# 0.11.8
* Add frontend error catcher
* Add background job metadata (queue, priority etc.) to transaction overview
* Add APPSIGNAL_APP_ENV variable to Rails config, so you can override the environment
* Handle http queue times in microseconds too

# 0.11.7
* Add option to override Job name in Delayed Job

# 0.11.6
* Use `APPSIGNAL_APP_NAME` and `APPSIGNAL_ACTIVE` env vars in config
* Better Sinatra support: Use route as action and set session data for Sinatra

# 0.11.5
* Add Sequel gem support (https://github.com/jeremyevans/sequel)

# 0.11.4
* Make `without_instrumentation` thread safe

# 0.11.3
* Support Ruby 1.9 and up instead of 1.9.3 and up

# 0.11.2
* If APP_REVISION environment variable is set, send it with the log entry.

# 0.11.1
* Allow a custom request_class and params_method on  Rack instrumentation
* Loop through env methods instead of env
* Add HTTP_CLIENT_IP to env methods

# 0.11.0
* Improved inter process communication
* Retry sending data when the push api is not reachable
* Our own event handling to allow for more flexibility and reliability
  when using a threaded environment
* Resque officially supported!

# 0.10.6
* Add config option to skip session data

# 0.10.5
* Don't shutdown in `at_exit`
* Debug log about missing name in config

# 0.10.4
* Add REQUEST_URI and PATH_INFO to env params whitelist

# 0.10.3
* Shut down all operations when agent is not active
* Separately rescue OpenSSL::SSL::SSLError

# 0.10.2
* Bugfix in event payload sanitization

# 0.10.1
* Bugfix in event payload sanitization

# 0.10.0
* Remove ActiveSupport dependency
* Use vendored notifications if ActiveSupport is not present
* Update bundled CA certificates
* Fix issue where backtrace can be nil
* Use Appsignal.monitor_transaction to instrument and log errors for
  custom actions
* Add option to ignore a specific action

# 0.9.6
* Convert to primitives before sending through pipe

# 0.9.5
Yanked

# 0.9.4
* Log Rails and Sinatra version
* Resubscribe to notifications after fork

# 0.9.3
* Log if appsignal is not active for an environment

# 0.9.2
* Log Ruby version and platform on startup
* Log reason of shutting down agent

# 0.9.1
* Some debug logging tweaks

# 0.9.0
* Add option to override Capistrano revision
* Expanded deploy message in Capistrano
* Refactor of usage of Thread.local
* Net::HTTP instrumentation
* Capistrano 3 support

# 0.8.15
* Exception logging in agent thread

# 0.8.14
* Few tweaks in logging
* Clarify Appsignal::Transaction.complete! code

# 0.8.13
* Random sleep time before first transmission of queue

# 0.8.12
* Workaround for frozen string in Notification events
* Require ActiveSupport::Notifications to be sure it's available

# 0.8.11
* Skip enqueue, send_exception and add_exception if not active

# 0.8.10
* Bugfix: Don't pause agent when it's not active

# 0.8.9
Yanked

# 0.8.8
* Explicitely require securerandom

# 0.8.7
* Dup process action event to avoid threading issue
* Rescue failing inspects in param sanitizer
* Add option to pause instrumentation

# 0.8.6
* Resque support (beta)
* Support tags in Appsignal.send_exception
* Alias tag_request to tag_job, for background jobs
* Skip sanitization of env if env is nil
* Small bugfix in forking logic
* Don't send params if send_params is off in config
* Remove --repository option in CLI
* Name option in appsignal notify_of_deploy CLI
* Don't call to_hash on ENV
* Get error message in CLI when config is not active

# 0.8.5
* Don't require revision in CLI notify_of_deploy

# 0.8.4
* Skip session sanitize if not a http request
* Use appsignal_config in Capistrano as initial config

# 0.8.3
* Restart thread when we've been forked
* Only notify of deploy when active in capistrano
* Make sure env is a string in config

# 0.8.2
* Bugfix in Delayed Job integration
* appsignal prefix when logging to stdout
* Log to stdout on Shelly Cloud

# 0.8.1
* Fix in monitoring of queue times

# 0.8.0
* Support for background processors (Delayed Job and Sidekiq)

# 0.7.1
* Better support for forking webservers

# 0.7.0
* Mayor refactor and cleanup
* New easier onboarding process
* Support for Rack apps, including experimental Sinatra integration
* Monitor HTTP queue times
* Always log to stdout on Heroku

# 0.6.7
* Send HTTP_X_FORWARDED_FOR env var

# 0.6.6
* Add Appsignal.add_exception

# 0.6.5
* Fix bug where fast requests are tracked with wrong action

# 0.6.4
* More comprehensive debug logging

# 0.6.3
* Use a mutex around access to the aggregator
* Bugfix for accessing connection config in Rails 3.0
* Add Appsignal.tag_request
* Only warn if there are duplicate push keys

# 0.6.2
* Bugfix in backtrace cleaner usage for Rails 4

# 0.6.1
* Bugfix in Capistrano integration

# 0.6.0
* Support for Rails 4
* Data that's posted to AppSignal is now gzipped
* Add Appsignal.send_exception and Appsignal.listen_for_exception
* We now us the Rails backtrace cleaner

# 0.5.5
* Fix minor bug

# 0.5.4
* Debug option in config to get detailed logging

# 0.5.3
* Fix minor bug

# 0.5.2
* General improvements to the Rails generator
* Log to STDOUT if writing to log/appsignal.log is not possible (Heroku)
* Handle the last transactions before the rails process shuts down
* Require 'erb' to enable dynamic config<|MERGE_RESOLUTION|>--- conflicted
+++ resolved
@@ -1,10 +1,9 @@
-<<<<<<< HEAD
 # 1.1
 * Collect global metrics for GC durations
 * Collect params from Delayed Job in a reliable way
 * Collect perams for Delayed Job and Sidekiq when using ActiveJob
 * Official Grape support
-=======
+
 # 1.0.5
 * Improved sql sanitization
 * Improved mongoid/mongodb sanitization
@@ -14,7 +13,6 @@
 
 # 1.0.4
 * Make working dir configurable using `APPSIGNAL_WORKING_DIR_PATH` or `:working_dir_path`
->>>>>>> d17008fe
 
 # 1.0.3
 * Fix bug in completing JS transactions
