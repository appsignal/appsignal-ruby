# Unreleased version
* Accept mixed case env variable values for the `true` value. PR #333
* Don't record sensitive HTTP_X_AUTH_TOKEN header. PR #334
<<<<<<< HEAD
* Support dry run option for Capistrano 3.5.0 and higher. PR #339
=======
* Agent and extension update. Commit e75d2f9b520d46f6cd0266b484b2c26c3bdc8882
>>>>>>> b4eaaa9f

# 2.3.2
* Improve Rake argument handling. Allow for more detailed view of which
  arguments a tasks receives. PR #328

# 2.3.1
* Fix ActiveSupport::Notifications hook not supporting non-string names for
  events. PR #324

# 2.3.0
* Fix Shoryuken instrumentation when body is a string. PR #266
* Enable ActiveSupport instrumentation at all times. PR #274
* Add parameter filtering for background jobs. Automatically uses the AppSignal
  parameter filtering. PR #280
* Improve log messages for transactions. PR #293
* Remove thread_safe dependency. PR #294
* Add `Transaction#params` attribute for custom parameters. PR #295
* Fix queue time on DelayedJob integration. PR #297
* Add ActionCable support. PR #309
* Finish ActiveSupport notifications events when they would encounter a `raise`
  or a `throw`. PR #310
* Add `ignore_namespaces` option. PR #312
* Truncate lengthy parameter values to 2000 characters.
  Commit 65de1382f5f453b624781cde6e0544c89fdf89ef and
  d3ca2a545fb22949f3369692dd57d49b4936c739.
* Disable gracefully on Microsoft Windows. PR #313
* Add tags and namespace arguments to `Appsignal.set_error`. PR #317

# 2.2.1
* Fix support for Rails 5.1. PR #286
* Fix instrumentation that would report a duration of `0ms` for all DataMapper
  queries. PR #290
* Finish events when `Appsignal.instrument` encounters a `raise` or a `throw`.
  PR #292

# 2.2.0
* Support Ruby 2.4 better. PR #234
* Initial setup for documenting the Ruby gem's code. PR #243
* Move `running_in_container` auto detection to extension for easy reuse.
  PR #249
* Allow overriding of action and namespace for a transaction. PR #254
* Prefix all agent configuration environment variables with an underscore to
  separate the two usages. PR #258
* Force agent to run in diagnostic mode even when the user config is set to
  `active: false`. PR #260
* Stub JS error catching endpoint when not active. PR #263
* Use better event names for Padrino integration. PR #265
* No longer gzip payloads send by the Ruby gem transmitter. PR #269
* Send diagnostics data report to AppSignal on request. PR #270
* When JS exception endpoint payload is empty return 400 code. PR #271
* Remove hardcoded DNS servers from agent and add config option. PR #278

# 2.1.2
* Fix error with Grape request methods defined with symbols. PR #259

# 2.1.1
* Fix DNS issue related to the musl build.
  Commit 732c877de8faceabe8a977bf80a82a6a89065c4d and
  84e521d20d4438f7b1dda82d5e9f1f533ae27c4b
* Update benchmark and add load test. PR #248
* Fix configuring instrument Redis and Sequel from env. PR #257

# 2.1.0
* Add support for musl based libc (Alpine Linux). PR #229
* Implement `Appsignal.is_ignored_error?` and `Appsignal.is_ignored_action?`
  logic in the AppSignal extension. PR #224
* Deprecate `Appsignal.is_ignored_error?`. PR #224
* Deprecate `Appsignal.is_ignored_action?`. PR #224
* Enforce a coding styleguide with RuboCop. PR #226
* Remove unused `Appsignal.agent` attribute. PR #244
* Deprecate unused `Appsignal::AuthCheck` logger argument. PR #245

# 2.0.6
* Fix `Appsignal::Transaction#record_event` method call. PR #240

# 2.0.5
* Improved logging for agent connection issues.
  Commit cdf9d3286d704e22473eb901c839cab4fab45a6f
* Handle nil request/environments in transactions. PR #231

# 2.0.4
* Use consistent log format for both file and STDOUT logs. PR #203
* Fix log path in `appsignal diagnose` for Rails applications. PR #218, #222
* Change default log path to `./log` rather than project root for all non-Rails
  applications. PR #222
* Load the `APPSIGNAL_APP_ENV` environment configuration option consistently
  for all integrations. PR #204
* Support the `--environment` option on the `appsignal diagnose` command. PR
  #214
* Use the real system `/tmp` directory, not a symlink. PR #219
* Run the AppSignal agent in diagnose mode in the `appsignal diagnose` command.
  PR #221
* Test for directory and file ownership and permissions in the
  `appsignal diagnose` command. PR #216
* Test if current user is `root` in the `appsignal diagnose` command. PR #215
* Output last couple of lines from `appsignal.log` on agent connection
  failures.
* Agent will no longer fail to start if no writable log path is found.
  Commit 8920865f6158229a46ed4bd1cc98d99a849884c0, change in agent.
* Internal refactoring of the test suite and the `appsignal install` command.
  PR #200, #205

# 2.0.3
* Fix JavaScript exception catcher throwing an error on finishing a
  transaction. PR #210

# 2.0.2
* Fix Sequel instrumentation overriding existing logic from extensions. PR #209

# 2.0.1
* Fix configuration load order regression for the `APPSIGNAL_PUSH_API_KEY`
  environment variable's activation behavior. PR #208

# 2.0.0
* Add `Appsignal.instrument_sql` convenience methods. PR #136
* Use `Appsignal.instrument` internally instead of ActiveSupport
  instrumentation. PR #142
* Override ActiveSupport instrument instead of subscribing. PR #150
* Remove required dependency on ActiveSupport. Recommended you use
  `Appsignal.instrument` if you don't need `ActiveSupport`. PR #150 #142
* Use have_library to link the AppSignal extension `libappsignal`. PR #148
* Rename `appsignal_extension.h` to `appsignal.h`.
  Commit 9ed7c8d83f622d5a79c5c21d352b3360fd7e8113
* Refactor rescuing of Exception. PR #173
* Use GC::Profiler to track garbage collection time. PR #134
* Detect if AppSignal is running in a container or Heroku. PR #177 #178
* Change configuration load order to load environment settings after
  `appsignal.yml`. PR #178
* Speed up payload generation by letting the extension handle it. PR #175
* Improve `appsignal diagnose` formatting and output more data. PR #187
* Remove outdated `appsignal:diagnose` rake tasks. Use `appsignal diagnose`
  instead. PR #193
* Fix JavaScript exception without names resulting in errors themselves. PR #188
* Support namespaces in Grape routes. PR #189
* Change STDOUT output to always mention "AppSignal", not "Appsignal". PR #192
* `appsignal notify_of_deploy` refactor. `--name` will override any
  other `name` config. `--environment` is only required if it's not set in the
  environment. PR #194
* Allow logging to STDOUT. Available for the Ruby gem and C extension. The
  `appsignal-agent` process will continue log to file. PR #190
* Remove deprecated methods. PR #191
* Send "ruby" implementation name with version number for better identifying
  different language implementations. PR #198
* Send demonstration samples to AppSignal using the `appsignal install`
  command instead of asking the user to start their app. PR #196
* Add `appsignal demo` command to test the AppSignal demonstration samples
  instrumentation manually and not just during the installation. PR #199

# 1.3.6
* Support blocks arguments on method instrumentation. PR #163
* Support `APPSIGNAL_APP_ENV` for Sinatra. PR #164
* Remove Sinatra install step from "appsignal install". PR #165
* Install Capistrano integration in `Capfile` instead of `deploy.rb`. #166
* More robust handing of non-writable log files. PR #160 #158
* Cleaner internal exception handling. PR #169 #170 #171 #172 #173
* Support for mixed case keywords in sql lexing. appsignal/sql_lexer#8
* Support for inserting multiple rows in sql lexing. appsignal/sql_lexer#9
* Add session_overview to JS transaction data.
  Commit af2d365bc124c01d7e9363e8d825404027835765

# 1.3.5

* Fix SSL certificate config in appsignal-agent. PR #151
* Remove mounted_at Sinatra middleware option. Now detected by default. PR #146
* Sinatra applications with middleware loading before AppSignal's middleware
  would crash a request. Fixed in PR #156

# 1.3.4

* Fix argument order for `record_event` in the AppSignal extension

# 1.3.3

* Output AppSignal environment on `appsignal diagnose`
* Prevent transaction crashes on Sinatra routes with optional parameters
* Listen to `stage` option to Capistrano 2 for automatic environment detection
* Add `appsignal_env` option to Capistrano 2 to set a custom environment

# 1.3.2
* Add method to discard a transaction
* Run spec suite with warnings, fixes for warnings

# 1.3.1
* Bugfix for problem when requiring config from installer

# 1.3.0
* Host metrics is now enabled by default
* Beta of minutely probes including GC metrics
* Refactor of param sanitization
* Param filtering for non-Rails frameworks
* Support for modular Sinatra applications
* Add Sinatra middleware to `Sinatra::Base` by default
* Allow a new transaction to be forced by sinatra instrumentation
* Allow hostname to be set with environment variable
* Helpers for easy method instrumentation
* `Appsignal.instrument` helper to easily instrument blocks of code
* `record_event` method to instrument events without a start hook
* `send_params` is now configurable via the environment
* Add DataMapper integration
* Add webmachine integration
* Allow overriding Padrino environment with APPSIGNAL_APP_ENV
* Add mkmf.log to diagnose command
* Allow for local install with bundler `bundle exec rake install`
* Listen to `stage` option to Capistrano 3 for automatic environment detection
* Add `appsignal_env` option to Capistrano 3 to set a custom environment

# 1.2.5
* Bugfix in CPU utilization calculation for host metrics

# 1.2.4
* Support for adding a namespace when mounting Sinatra apps in Rails
* Support for negative numbers and ILIKE in the sql lexer

# 1.2.3
* Catch nil config for installer and diag
* Minor performance improvements
* Support for arrays, literal value types and function arguments in sql lexer

# 1.2.2
* Handle out of range numbers in queue lenght and metrics api

# 1.2.1
* Use Dir.pwd in CLI install wizard
* Support bignums when setting queue length
* Support for Sequel 4.35
* Add env option to skip errors in Sinatra
* Fix for queue time calculation in Sidekiq (by lucasmazza)

# 1.2.0
* Restart background thread when FD's are closed
* Beta version of collecting host metrics (disabled by default)
* Hooks for Shuryoken
* Don't add errors from env if raise_errors is off for Sinatra

# 1.1.9
* Fix for race condition when creating working dir exactly at the same time
* Make diag Rake task resilient to missing config

# 1.1.8
* Require json to fix problem with using from Capistrano

# 1.1.7
* Make logging resilient for closing FD's (daemons gem does this)
* Add support for using Resque through ActiveJob
* Rescue more expections in json generation

# 1.1.6
* Generic Rack instrumentation middleware
* Event formatter for Faraday
* Rescue and log errors in transaction complete and fetching params

# 1.1.5
* Support for null in sql sanitization
* Add require to deploy.rb if present on installation
* Warn when overwriting already existing transaction
* Support for x86-linux
* Some improvements in debug logging
* Check of log file path is writable
* Use bundled CA certs when installing agent

# 1.1.4
* Better debug logging for agent issues
* Fix for exception with nil messages
* Fix for using structs as job params in Delayed Job

# 1.1.3
* Fix for issue where Appsignal.send_exception clears the current
  transaction if it is present
* Rails 3.0 compatibility fix

# 1.1.2
* Bug fix in notify of deploy cli
* Better support for nil, true and false in sanitization

# 1.1.1
* Collect global metrics for GC durations (in beta, disabled by default)
* Collect params from Delayed Job in a reliable way
* Collect perams for Delayed Job and Sidekiq when using ActiveJob
* Official Grape support
* Easier installation using `bundle exec appsignal install`

# 1.1.0
Yanked

# 1.0.7
* Another multibyte bugfix in sql sanizitation

# 1.0.6
* Bugfix in sql sanitization when using multibyte utf-8 characters

# 1.0.5
* Improved sql sanitization
* Improved mongoid/mongodb sanitization
* Minor performance improvements
* Better handling for non-utf8 convertable strings
* Make gem installable (but not functional) on jRuby

# 1.0.4
* Make working dir configurable using `APPSIGNAL_WORKING_DIR_PATH` or `:working_dir_path`

# 1.0.3
* Fix bug in completing JS transactions
* Make Resque integration robust for bigger payloads
* Message in logs if agent logging cannot initialize
* Call `to_s` on DJ id to see the id when using MongoDB

# 1.0.2
* Bug fix in format of process memory measurements
* Event formatter for `instantiation.active_record`
* Rake integration file for backwards compatibility
* Don't instrument mongo-ruby-driver when transaction is not present
* Accept method calls on extension if it's not loaded
* Fix for duplicate notifications subscriptions when forking

# 1.0.1
* Fix for bug in gem initialization when using `safe_yaml` gem

# 1.0.0
* New version of event formatting and collection
* Use native library and agent
* Use API V2
* Support for Mongoid 5
* Integration into other gems with a hooks system
* Lots of minor bug fixes and improvements

# 0.11.15
* Improve Sinatra support

# 0.11.14
* Support ActiveJob wrapped jobs
* Improve proxy support
* Improve rake support

# 0.11.13
* Add Padrino support
* Add Rake task monitoring
* Add http proxy support
* Configure Net::HTTP to only use TLS
* Don't send queue if there is no content
* Don't retry transmission when response code is 400 (no content)
* Don't start Resque IPC server when AppSignal is not active
* Display warning message when attempting to send a non-exception to `send_exception`
* Fix capistrano 2 detection
* Fix issue with Sinatra integration attempting to attach an exception to a transaction that doesn't exist.

# 0.11.12
* Sanitizer will no longer inspect unknown objects, since implementations of inspect sometimes trigger unexpected behavior.

# 0.11.11
* Reliably get errors in production for Sinatra

# 0.11.10
* Fix for binding bug in exceptions in Resque
* Handle invalidly encoded characters in payload

# 0.11.9
* Fix for infinite attempts to transmit if there is no valid api key

# 0.11.8
* Add frontend error catcher
* Add background job metadata (queue, priority etc.) to transaction overview
* Add APPSIGNAL_APP_ENV variable to Rails config, so you can override the environment
* Handle http queue times in microseconds too

# 0.11.7
* Add option to override Job name in Delayed Job

# 0.11.6
* Use `APPSIGNAL_APP_NAME` and `APPSIGNAL_ACTIVE` env vars in config
* Better Sinatra support: Use route as action and set session data for Sinatra

# 0.11.5
* Add Sequel gem support (https://github.com/jeremyevans/sequel)

# 0.11.4
* Make `without_instrumentation` thread safe

# 0.11.3
* Support Ruby 1.9 and up instead of 1.9.3 and up

# 0.11.2
* If APP_REVISION environment variable is set, send it with the log entry.

# 0.11.1
* Allow a custom request_class and params_method on  Rack instrumentation
* Loop through env methods instead of env
* Add HTTP_CLIENT_IP to env methods

# 0.11.0
* Improved inter process communication
* Retry sending data when the push api is not reachable
* Our own event handling to allow for more flexibility and reliability
  when using a threaded environment
* Resque officially supported!

# 0.10.6
* Add config option to skip session data

# 0.10.5
* Don't shutdown in `at_exit`
* Debug log about missing name in config

# 0.10.4
* Add REQUEST_URI and PATH_INFO to env params whitelist

# 0.10.3
* Shut down all operations when agent is not active
* Separately rescue OpenSSL::SSL::SSLError

# 0.10.2
* Bugfix in event payload sanitization

# 0.10.1
* Bugfix in event payload sanitization

# 0.10.0
* Remove ActiveSupport dependency
* Use vendored notifications if ActiveSupport is not present
* Update bundled CA certificates
* Fix issue where backtrace can be nil
* Use Appsignal.monitor_transaction to instrument and log errors for
  custom actions
* Add option to ignore a specific action

# 0.9.6
* Convert to primitives before sending through pipe

# 0.9.5
Yanked

# 0.9.4
* Log Rails and Sinatra version
* Resubscribe to notifications after fork

# 0.9.3
* Log if appsignal is not active for an environment

# 0.9.2
* Log Ruby version and platform on startup
* Log reason of shutting down agent

# 0.9.1
* Some debug logging tweaks

# 0.9.0
* Add option to override Capistrano revision
* Expanded deploy message in Capistrano
* Refactor of usage of Thread.local
* Net::HTTP instrumentation
* Capistrano 3 support

# 0.8.15
* Exception logging in agent thread

# 0.8.14
* Few tweaks in logging
* Clarify Appsignal::Transaction.complete! code

# 0.8.13
* Random sleep time before first transmission of queue

# 0.8.12
* Workaround for frozen string in Notification events
* Require ActiveSupport::Notifications to be sure it's available

# 0.8.11
* Skip enqueue, send_exception and add_exception if not active

# 0.8.10
* Bugfix: Don't pause agent when it's not active

# 0.8.9
Yanked

# 0.8.8
* Explicitely require securerandom

# 0.8.7
* Dup process action event to avoid threading issue
* Rescue failing inspects in param sanitizer
* Add option to pause instrumentation

# 0.8.6
* Resque support (beta)
* Support tags in Appsignal.send_exception
* Alias tag_request to tag_job, for background jobs
* Skip sanitization of env if env is nil
* Small bugfix in forking logic
* Don't send params if send_params is off in config
* Remove --repository option in CLI
* Name option in appsignal notify_of_deploy CLI
* Don't call to_hash on ENV
* Get error message in CLI when config is not active

# 0.8.5
* Don't require revision in CLI notify_of_deploy

# 0.8.4
* Skip session sanitize if not a http request
* Use appsignal_config in Capistrano as initial config

# 0.8.3
* Restart thread when we've been forked
* Only notify of deploy when active in capistrano
* Make sure env is a string in config

# 0.8.2
* Bugfix in Delayed Job integration
* appsignal prefix when logging to stdout
* Log to stdout on Shelly Cloud

# 0.8.1
* Fix in monitoring of queue times

# 0.8.0
* Support for background processors (Delayed Job and Sidekiq)

# 0.7.1
* Better support for forking webservers

# 0.7.0
* Mayor refactor and cleanup
* New easier onboarding process
* Support for Rack apps, including experimental Sinatra integration
* Monitor HTTP queue times
* Always log to stdout on Heroku

# 0.6.7
* Send HTTP_X_FORWARDED_FOR env var

# 0.6.6
* Add Appsignal.add_exception

# 0.6.5
* Fix bug where fast requests are tracked with wrong action

# 0.6.4
* More comprehensive debug logging

# 0.6.3
* Use a mutex around access to the aggregator
* Bugfix for accessing connection config in Rails 3.0
* Add Appsignal.tag_request
* Only warn if there are duplicate push keys

# 0.6.2
* Bugfix in backtrace cleaner usage for Rails 4

# 0.6.1
* Bugfix in Capistrano integration

# 0.6.0
* Support for Rails 4
* Data that's posted to AppSignal is now gzipped
* Add Appsignal.send_exception and Appsignal.listen_for_exception
* We now us the Rails backtrace cleaner

# 0.5.5
* Fix minor bug

# 0.5.4
* Debug option in config to get detailed logging

# 0.5.3
* Fix minor bug

# 0.5.2
* General improvements to the Rails generator
* Log to STDOUT if writing to log/appsignal.log is not possible (Heroku)
* Handle the last transactions before the rails process shuts down
* Require 'erb' to enable dynamic config<|MERGE_RESOLUTION|>--- conflicted
+++ resolved
@@ -1,11 +1,8 @@
 # Unreleased version
 * Accept mixed case env variable values for the `true` value. PR #333
 * Don't record sensitive HTTP_X_AUTH_TOKEN header. PR #334
-<<<<<<< HEAD
 * Support dry run option for Capistrano 3.5.0 and higher. PR #339
-=======
 * Agent and extension update. Commit e75d2f9b520d46f6cd0266b484b2c26c3bdc8882
->>>>>>> b4eaaa9f
 
 # 2.3.2
 * Improve Rake argument handling. Allow for more detailed view of which
