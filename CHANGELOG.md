<<<<<<< HEAD
# 2.1.0
* Add support for musl based libc (Alpine Linux). PR #229
* Implement `Appsignal.is_ignored_error?` and `Appsignal.is_ignored_action?`
  logic in the AppSignal extension. PR #224
* Deprecate `Appsignal.is_ignored_error?`. PR #224
* Deprecate `Appsignal.is_ignored_action?`. PR #224
* Enforce a coding styleguide with RuboCop. PR #226

# 2.0.5
* Improved logging for agent connection issues.
  Commit cdf9d3286d704e22473eb901c839cab4fab45a6f
=======
# 2.0.6
* Fix `Appsignal::Transaction#record_event` method call. PR #240

# 2.0.5
* Improved logging for agent connection issues. Commit
  cdf9d3286d704e22473eb901c839cab4fab45a6f
>>>>>>> cdcf4c48
* Handle nil request/environments in transactions. PR #231

# 2.0.4
* Use consistent log format for both file and STDOUT logs. PR #203
* Fix log path in `appsignal diagnose` for Rails applications. PR #218, #222
* Change default log path to `./log` rather than project root for all non-Rails
  applications. PR #222
* Load the `APPSIGNAL_APP_ENV` environment configuration option consistently
  for all integrations. PR #204
* Support the `--environment` option on the `appsignal diagnose` command. PR
  #214
* Use the real system `/tmp` directory, not a symlink. PR #219
* Run the AppSignal agent in diagnose mode in the `appsignal diagnose` command.
  PR #221
* Test for directory and file ownership and permissions in the
  `appsignal diagnose` command. PR #216
* Test if current user is `root` in the `appsignal diagnose` command. PR #215
* Output last couple of lines from `appsignal.log` on agent connection
  failures.
* Agent will no longer fail to start if no writable log path is found.
  Commit 8920865f6158229a46ed4bd1cc98d99a849884c0, change in agent.
* Internal refactoring of the test suite and the `appsignal install` command.
  PR #200, #205

# 2.0.3
* Fix JavaScript exception catcher throwing an error on finishing a
  transaction. PR #210

# 2.0.2
* Fix Sequel instrumentation overriding existing logic from extensions. PR #209

# 2.0.1
* Fix configuration load order regression for the `APPSIGNAL_PUSH_API_KEY`
  environment variable's activation behavior. PR #208

# 2.0.0
* Add `Appsignal.instrument_sql` convenience methods. PR #136
* Use `Appsignal.instrument` internally instead of ActiveSupport
  instrumentation. PR #142
* Override ActiveSupport instrument instead of subscribing. PR #150
* Remove required dependency on ActiveSupport. Recommended you use
  `Appsignal.instrument` if you don't need `ActiveSupport`. PR #150 #142
* Use have_library to link the AppSignal extension `libappsignal`. PR #148
* Rename `appsignal_extension.h` to `appsignal.h`.
  Commit 9ed7c8d83f622d5a79c5c21d352b3360fd7e8113
* Refactor rescuing of Exception. PR #173
* Use GC::Profiler to track garbage collection time. PR #134
* Detect if AppSignal is running in a container or Heroku. PR #177 #178
* Change configuration load order to load environment settings after
  `appsignal.yml`. PR #178
* Speed up payload generation by letting the extension handle it. PR #175
* Improve `appsignal diagnose` formatting and output more data. PR #187
* Remove outdated `appsignal:diagnose` rake tasks. Use `appsignal diagnose`
  instead. PR #193
* Fix JavaScript exception without names resulting in errors themselves. PR #188
* Support namespaces in Grape routes. PR #189
* Change STDOUT output to always mention "AppSignal", not "Appsignal". PR #192
* `appsignal notify_of_deploy` refactor. `--name` will override any
  other `name` config. `--environment` is only required if it's not set in the
  environment. PR #194
* Allow logging to STDOUT. Available for the Ruby gem and C extension. The
  `appsignal-agent` process will continue log to file. PR #190
* Remove deprecated methods. PR #191
* Send "ruby" implementation name with version number for better identifying
  different language implementations. PR #198
* Send demonstration samples to AppSignal using the `appsignal install`
  command instead of asking the user to start their app. PR #196
* Add `appsignal demo` command to test the AppSignal demonstration samples
  instrumentation manually and not just during the installation. PR #199

# 1.3.6
* Support blocks arguments on method instrumentation. PR #163
* Support `APPSIGNAL_APP_ENV` for Sinatra. PR #164
* Remove Sinatra install step from "appsignal install". PR #165
* Install Capistrano integration in `Capfile` instead of `deploy.rb`. #166
* More robust handing of non-writable log files. PR #160 #158
* Cleaner internal exception handling. PR #169 #170 #171 #172 #173
* Support for mixed case keywords in sql lexing. appsignal/sql_lexer#8
* Support for inserting multiple rows in sql lexing. appsignal/sql_lexer#9
* Add session_overview to JS transaction data.
  Commit af2d365bc124c01d7e9363e8d825404027835765

# 1.3.5

* Fix SSL certificate config in appsignal-agent. PR #151
* Remove mounted_at Sinatra middleware option. Now detected by default. PR #146
* Sinatra applications with middleware loading before AppSignal's middleware
  would crash a request. Fixed in PR #156

# 1.3.4

* Fix argument order for `record_event` in the AppSignal extension

# 1.3.3

* Output AppSignal environment on `appsignal diagnose`
* Prevent transaction crashes on Sinatra routes with optional parameters
* Listen to `stage` option to Capistrano 2 for automatic environment detection
* Add `appsignal_env` option to Capistrano 2 to set a custom environment

# 1.3.2
* Add method to discard a transaction
* Run spec suite with warnings, fixes for warnings

# 1.3.1
* Bugfix for problem when requiring config from installer

# 1.3.0
* Host metrics is now enabled by default
* Beta of minutely probes including GC metrics
* Refactor of param sanitization
* Param filtering for non-Rails frameworks
* Support for modular Sinatra applications
* Add Sinatra middleware to `Sinatra::Base` by default
* Allow a new transaction to be forced by sinatra instrumentation
* Allow hostname to be set with environment variable
* Helpers for easy method instrumentation
* `Appsignal.instrument` helper to easily instrument blocks of code
* `record_event` method to instrument events without a start hook
* `send_params` is now configurable via the environment
* Add DataMapper integration
* Add webmachine integration
* Allow overriding Padrino environment with APPSIGNAL_APP_ENV
* Add mkmf.log to diagnose command
* Allow for local install with bundler `bundle exec rake install`
* Listen to `stage` option to Capistrano 3 for automatic environment detection
* Add `appsignal_env` option to Capistrano 3 to set a custom environment

# 1.2.5
* Bugfix in CPU utilization calculation for host metrics

# 1.2.4
* Support for adding a namespace when mounting Sinatra apps in Rails
* Support for negative numbers and ILIKE in the sql lexer

# 1.2.3
* Catch nil config for installer and diag
* Minor performance improvements
* Support for arrays, literal value types and function arguments in sql lexer

# 1.2.2
* Handle out of range numbers in queue lenght and metrics api

# 1.2.1
* Use Dir.pwd in CLI install wizard
* Support bignums when setting queue length
* Support for Sequel 4.35
* Add env option to skip errors in Sinatra
* Fix for queue time calculation in Sidekiq (by lucasmazza)

# 1.2.0
* Restart background thread when FD's are closed
* Beta version of collecting host metrics (disabled by default)
* Hooks for Shuryoken
* Don't add errors from env if raise_errors is off for Sinatra

# 1.1.9
* Fix for race condition when creating working dir exactly at the same time
* Make diag Rake task resilient to missing config

# 1.1.8
* Require json to fix problem with using from Capistrano

# 1.1.7
* Make logging resilient for closing FD's (daemons gem does this)
* Add support for using Resque through ActiveJob
* Rescue more expections in json generation

# 1.1.6
* Generic Rack instrumentation middleware
* Event formatter for Faraday
* Rescue and log errors in transaction complete and fetching params

# 1.1.5
* Support for null in sql sanitization
* Add require to deploy.rb if present on installation
* Warn when overwriting already existing transaction
* Support for x86-linux
* Some improvements in debug logging
* Check of log file path is writable
* Use bundled CA certs when installing agent

# 1.1.4
* Better debug logging for agent issues
* Fix for exception with nil messages
* Fix for using structs as job params in Delayed Job

# 1.1.3
* Fix for issue where Appsignal.send_exception clears the current
  transaction if it is present
* Rails 3.0 compatibility fix

# 1.1.2
* Bug fix in notify of deploy cli
* Better support for nil, true and false in sanitization

# 1.1.1
* Collect global metrics for GC durations (in beta, disabled by default)
* Collect params from Delayed Job in a reliable way
* Collect perams for Delayed Job and Sidekiq when using ActiveJob
* Official Grape support
* Easier installation using `bundle exec appsignal install`

# 1.1.0
Yanked

# 1.0.7
* Another multibyte bugfix in sql sanizitation

# 1.0.6
* Bugfix in sql sanitization when using multibyte utf-8 characters

# 1.0.5
* Improved sql sanitization
* Improved mongoid/mongodb sanitization
* Minor performance improvements
* Better handling for non-utf8 convertable strings
* Make gem installable (but not functional) on jRuby

# 1.0.4
* Make working dir configurable using `APPSIGNAL_WORKING_DIR_PATH` or `:working_dir_path`

# 1.0.3
* Fix bug in completing JS transactions
* Make Resque integration robust for bigger payloads
* Message in logs if agent logging cannot initialize
* Call `to_s` on DJ id to see the id when using MongoDB

# 1.0.2
* Bug fix in format of process memory measurements
* Event formatter for `instantiation.active_record`
* Rake integration file for backwards compatibility
* Don't instrument mongo-ruby-driver when transaction is not present
* Accept method calls on extension if it's not loaded
* Fix for duplicate notifications subscriptions when forking

# 1.0.1
* Fix for bug in gem initialization when using `safe_yaml` gem

# 1.0.0
* New version of event formatting and collection
* Use native library and agent
* Use API V2
* Support for Mongoid 5
* Integration into other gems with a hooks system
* Lots of minor bug fixes and improvements

# 0.11.15
* Improve Sinatra support

# 0.11.14
* Support ActiveJob wrapped jobs
* Improve proxy support
* Improve rake support

# 0.11.13
* Add Padrino support
* Add Rake task monitoring
* Add http proxy support
* Configure Net::HTTP to only use TLS
* Don't send queue if there is no content
* Don't retry transmission when response code is 400 (no content)
* Don't start Resque IPC server when AppSignal is not active
* Display warning message when attempting to send a non-exception to `send_exception`
* Fix capistrano 2 detection
* Fix issue with Sinatra integration attempting to attach an exception to a transaction that doesn't exist.

# 0.11.12
* Sanitizer will no longer inspect unknown objects, since implementations of inspect sometimes trigger unexpected behavior.

# 0.11.11
* Reliably get errors in production for Sinatra

# 0.11.10
* Fix for binding bug in exceptions in Resque
* Handle invalidly encoded characters in payload

# 0.11.9
* Fix for infinite attempts to transmit if there is no valid api key

# 0.11.8
* Add frontend error catcher
* Add background job metadata (queue, priority etc.) to transaction overview
* Add APPSIGNAL_APP_ENV variable to Rails config, so you can override the environment
* Handle http queue times in microseconds too

# 0.11.7
* Add option to override Job name in Delayed Job

# 0.11.6
* Use `APPSIGNAL_APP_NAME` and `APPSIGNAL_ACTIVE` env vars in config
* Better Sinatra support: Use route as action and set session data for Sinatra

# 0.11.5
* Add Sequel gem support (https://github.com/jeremyevans/sequel)

# 0.11.4
* Make `without_instrumentation` thread safe

# 0.11.3
* Support Ruby 1.9 and up instead of 1.9.3 and up

# 0.11.2
* If APP_REVISION environment variable is set, send it with the log entry.

# 0.11.1
* Allow a custom request_class and params_method on  Rack instrumentation
* Loop through env methods instead of env
* Add HTTP_CLIENT_IP to env methods

# 0.11.0
* Improved inter process communication
* Retry sending data when the push api is not reachable
* Our own event handling to allow for more flexibility and reliability
  when using a threaded environment
* Resque officially supported!

# 0.10.6
* Add config option to skip session data

# 0.10.5
* Don't shutdown in `at_exit`
* Debug log about missing name in config

# 0.10.4
* Add REQUEST_URI and PATH_INFO to env params whitelist

# 0.10.3
* Shut down all operations when agent is not active
* Separately rescue OpenSSL::SSL::SSLError

# 0.10.2
* Bugfix in event payload sanitization

# 0.10.1
* Bugfix in event payload sanitization

# 0.10.0
* Remove ActiveSupport dependency
* Use vendored notifications if ActiveSupport is not present
* Update bundled CA certificates
* Fix issue where backtrace can be nil
* Use Appsignal.monitor_transaction to instrument and log errors for
  custom actions
* Add option to ignore a specific action

# 0.9.6
* Convert to primitives before sending through pipe

# 0.9.5
Yanked

# 0.9.4
* Log Rails and Sinatra version
* Resubscribe to notifications after fork

# 0.9.3
* Log if appsignal is not active for an environment

# 0.9.2
* Log Ruby version and platform on startup
* Log reason of shutting down agent

# 0.9.1
* Some debug logging tweaks

# 0.9.0
* Add option to override Capistrano revision
* Expanded deploy message in Capistrano
* Refactor of usage of Thread.local
* Net::HTTP instrumentation
* Capistrano 3 support

# 0.8.15
* Exception logging in agent thread

# 0.8.14
* Few tweaks in logging
* Clarify Appsignal::Transaction.complete! code

# 0.8.13
* Random sleep time before first transmission of queue

# 0.8.12
* Workaround for frozen string in Notification events
* Require ActiveSupport::Notifications to be sure it's available

# 0.8.11
* Skip enqueue, send_exception and add_exception if not active

# 0.8.10
* Bugfix: Don't pause agent when it's not active

# 0.8.9
Yanked

# 0.8.8
* Explicitely require securerandom

# 0.8.7
* Dup process action event to avoid threading issue
* Rescue failing inspects in param sanitizer
* Add option to pause instrumentation

# 0.8.6
* Resque support (beta)
* Support tags in Appsignal.send_exception
* Alias tag_request to tag_job, for background jobs
* Skip sanitization of env if env is nil
* Small bugfix in forking logic
* Don't send params if send_params is off in config
* Remove --repository option in CLI
* Name option in appsignal notify_of_deploy CLI
* Don't call to_hash on ENV
* Get error message in CLI when config is not active

# 0.8.5
* Don't require revision in CLI notify_of_deploy

# 0.8.4
* Skip session sanitize if not a http request
* Use appsignal_config in Capistrano as initial config

# 0.8.3
* Restart thread when we've been forked
* Only notify of deploy when active in capistrano
* Make sure env is a string in config

# 0.8.2
* Bugfix in Delayed Job integration
* appsignal prefix when logging to stdout
* Log to stdout on Shelly Cloud

# 0.8.1
* Fix in monitoring of queue times

# 0.8.0
* Support for background processors (Delayed Job and Sidekiq)

# 0.7.1
* Better support for forking webservers

# 0.7.0
* Mayor refactor and cleanup
* New easier onboarding process
* Support for Rack apps, including experimental Sinatra integration
* Monitor HTTP queue times
* Always log to stdout on Heroku

# 0.6.7
* Send HTTP_X_FORWARDED_FOR env var

# 0.6.6
* Add Appsignal.add_exception

# 0.6.5
* Fix bug where fast requests are tracked with wrong action

# 0.6.4
* More comprehensive debug logging

# 0.6.3
* Use a mutex around access to the aggregator
* Bugfix for accessing connection config in Rails 3.0
* Add Appsignal.tag_request
* Only warn if there are duplicate push keys

# 0.6.2
* Bugfix in backtrace cleaner usage for Rails 4

# 0.6.1
* Bugfix in Capistrano integration

# 0.6.0
* Support for Rails 4
* Data that's posted to AppSignal is now gzipped
* Add Appsignal.send_exception and Appsignal.listen_for_exception
* We now us the Rails backtrace cleaner

# 0.5.5
* Fix minor bug

# 0.5.4
* Debug option in config to get detailed logging

# 0.5.3
* Fix minor bug

# 0.5.2
* General improvements to the Rails generator
* Log to STDOUT if writing to log/appsignal.log is not possible (Heroku)
* Handle the last transactions before the rails process shuts down
* Require 'erb' to enable dynamic config<|MERGE_RESOLUTION|>--- conflicted
+++ resolved
@@ -1,4 +1,3 @@
-<<<<<<< HEAD
 # 2.1.0
 * Add support for musl based libc (Alpine Linux). PR #229
 * Implement `Appsignal.is_ignored_error?` and `Appsignal.is_ignored_action?`
@@ -7,17 +6,12 @@
 * Deprecate `Appsignal.is_ignored_action?`. PR #224
 * Enforce a coding styleguide with RuboCop. PR #226
 
+# 2.0.6
+* Fix `Appsignal::Transaction#record_event` method call. PR #240
+
 # 2.0.5
 * Improved logging for agent connection issues.
   Commit cdf9d3286d704e22473eb901c839cab4fab45a6f
-=======
-# 2.0.6
-* Fix `Appsignal::Transaction#record_event` method call. PR #240
-
-# 2.0.5
-* Improved logging for agent connection issues. Commit
-  cdf9d3286d704e22473eb901c839cab4fab45a6f
->>>>>>> cdcf4c48
 * Handle nil request/environments in transactions. PR #231
 
 # 2.0.4
