--- conflicted
+++ resolved
@@ -1,15 +1,13 @@
-<<<<<<< HEAD
-# 0.8.9
+# 0.9.0
 * Add option to override Capistrano revision
 * Expanded deploy message in Capistrano
 * Random first sleep in background thread
-=======
+
 # 0.8.10
 * Bugfix: Don't pause agent when it's not active
 
 # 0.8.9
 Yanked
->>>>>>> 8a52cb17
 
 # 0.8.8
 * Explicitely require securerandom
