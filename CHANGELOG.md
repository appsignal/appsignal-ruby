<<<<<<< HEAD
# 0.12.0
* New version of event formatting and collection
* Use native library and agent
* Use API V2
=======
# 0.11.14
* Support ActiveJob wrapped jobs
* Improve proxy support
* Improve rake support

# 0.11.13
* Add Padrino support
* Add Rake task monitoring
* Add http proxy support
* Configure Net::HTTP to only use TLS
* Don't send queue if there is no content
* Don't retry transmission when response code is 400 (no content)
* Don't start Resque IPC server when AppSignal is not active
* Display warning message when attempting to send a non-exception to `send_exception`
* Fix capistrano 2 detection
* Fix issue with Sinatra integration attempting to attach an exception to a transaction that doesn't exist.

# 0.11.12
* Sanitizer will no longer inspect unknown objects, since implementations of inspect sometimes trigger unexpected behavior.
>>>>>>> 0006a3fc

# 0.11.11
* Reliably get errors in production for Sinatra

# 0.11.10
* Fix for binding bug in exceptions in Resque
* Handle invalidly encoded characters in payload

# 0.11.9
* Fix for infinite attempts to transmit if there is no valid api key

# 0.11.8
* Add frontend error catcher
* Add background job metadata (queue, priority etc.) to transaction overview
* Add APPSIGNAL_APP_ENV variable to Rails config, so you can override the environment
* Handle http queue times in microseconds too

# 0.11.7
* Add option to override Job name in Delayed Job

# 0.11.6
* Use `APPSIGNAL_APP_NAME` and `APPSIGNAL_ACTIVE` env vars in config
* Better Sinatra support: Use route as action and set session data for Sinatra

# 0.11.5
* Add Sequel gem support (https://github.com/jeremyevans/sequel)

# 0.11.4
* Make `without_instrumentation` thread safe

# 0.11.3
* Support Ruby 1.9 and up instead of 1.9.3 and up

# 0.11.2
* If APP_REVISION environment variable is set, send it with the log entry.

# 0.11.1
* Allow a custom request_class and params_method on  Rack instrumentation
* Loop through env methods instead of env
* Add HTTP_CLIENT_IP to env methods

# 0.11.0
* Improved inter process communication
* Retry sending data when the push api is not reachable
* Our own event handling to allow for more flexibility and reliability
  when using a threaded environment
* Resque officially supported!

# 0.10.6
* Add config option to skip session data

# 0.10.5
* Don't shutdown in `at_exit`
* Debug log about missing name in config

# 0.10.4
* Add REQUEST_URI and PATH_INFO to env params whitelist

# 0.10.3
* Shut down all operations when agent is not active
* Separately rescue OpenSSL::SSL::SSLError

# 0.10.2
* Bugfix in event payload sanitization

# 0.10.1
* Bugfix in event payload sanitization

# 0.10.0
* Remove ActiveSupport dependency
* Use vendored notifications if ActiveSupport is not present
* Update bundled CA certificates
* Fix issue where backtrace can be nil
* Use Appsignal.monitor_transaction to instrument and log errors for
  custom actions
* Add option to ignore a specific action

# 0.9.6
* Convert to primitives before sending through pipe

# 0.9.5
Yanked

# 0.9.4
* Log Rails and Sinatra version
* Resubscribe to notifications after fork

# 0.9.3
* Log if appsignal is not active for an environment

# 0.9.2
* Log Ruby version and platform on startup
* Log reason of shutting down agent

# 0.9.1
* Some debug logging tweaks

# 0.9.0
* Add option to override Capistrano revision
* Expanded deploy message in Capistrano
* Refactor of usage of Thread.local
* Net::HTTP instrumentation
* Capistrano 3 support

# 0.8.15
* Exception logging in agent thread

# 0.8.14
* Few tweaks in logging
* Clarify Appsignal::Transaction.complete! code

# 0.8.13
* Random sleep time before first transmission of queue

# 0.8.12
* Workaround for frozen string in Notification events
* Require ActiveSupport::Notifications to be sure it's available

# 0.8.11
* Skip enqueue, send_exception and add_exception if not active

# 0.8.10
* Bugfix: Don't pause agent when it's not active

# 0.8.9
Yanked

# 0.8.8
* Explicitely require securerandom

# 0.8.7
* Dup process action event to avoid threading issue
* Rescue failing inspects in param sanitizer
* Add option to pause instrumentation

# 0.8.6
* Resque support (beta)
* Support tags in Appsignal.send_exception
* Alias tag_request to tag_job, for background jobs
* Skip sanitization of env if env is nil
* Small bugfix in forking logic
* Don't send params if send_params is off in config
* Remove --repository option in CLI
* Name option in appsignal notify_of_deploy CLI
* Don't call to_hash on ENV
* Get error message in CLI when config is not active

# 0.8.5
* Don't require revision in CLI notify_of_deploy

# 0.8.4
* Skip session sanitize if not a http request
* Use appsignal_config in Capistrano as initial config

# 0.8.3
* Restart thread when we've been forked
* Only notify of deploy when active in capistrano
* Make sure env is a string in config

# 0.8.2
* Bugfix in Delayed Job integration
* appsignal prefix when logging to stdout
* Log to stdout on Shelly Cloud

# 0.8.1
* Fix in monitoring of queue times

# 0.8.0
* Support for background processors (Delayed Job and Sidekiq)

# 0.7.1
* Better support for forking webservers

# 0.7.0
* Mayor refactor and cleanup
* New easier onboarding process
* Support for Rack apps, including experimental Sinatra integration
* Monitor HTTP queue times
* Always log to stdout on Heroku

# 0.6.7
* Send HTTP_X_FORWARDED_FOR env var

# 0.6.6
* Add Appsignal.add_exception

# 0.6.5
* Fix bug where fast requests are tracked with wrong action

# 0.6.4
* More comprehensive debug logging

# 0.6.3
* Use a mutex around access to the aggregator
* Bugfix for accessing connection config in Rails 3.0
* Add Appsignal.tag_request
* Only warn if there are duplicate push keys

# 0.6.2
* Bugfix in backtrace cleaner usage for Rails 4

# 0.6.1
* Bugfix in Capistrano integration

# 0.6.0
* Support for Rails 4
* Data that's posted to AppSignal is now gzipped
* Add Appsignal.send_exception and Appsignal.listen_for_exception
* We now us the Rails backtrace cleaner

# 0.5.5
* Fix minor bug

# 0.5.4
* Debug option in config to get detailed logging

# 0.5.3
* Fix minor bug

# 0.5.2
* General improvements to the Rails generator
* Log to STDOUT if writing to log/appsignal.log is not possible (Heroku)
* Handle the last transactions before the rails process shuts down
* Require 'erb' to enable dynamic config<|MERGE_RESOLUTION|>--- conflicted
+++ resolved
@@ -1,9 +1,8 @@
-<<<<<<< HEAD
 # 0.12.0
 * New version of event formatting and collection
 * Use native library and agent
 * Use API V2
-=======
+
 # 0.11.14
 * Support ActiveJob wrapped jobs
 * Improve proxy support
@@ -23,7 +22,6 @@
 
 # 0.11.12
 * Sanitizer will no longer inspect unknown objects, since implementations of inspect sometimes trigger unexpected behavior.
->>>>>>> 0006a3fc
 
 # 0.11.11
 * Reliably get errors in production for Sinatra
