# Changelog

<<<<<<< HEAD
# 3.0.0

- Drop Ruby 1.9 support. PR #683, #682
- Use Module.prepend for all gem integrations. Fixes #603 in combination with
  other gems that provide instrumentation for gems. PR #683
- Remove deprecated integrations, classes, methods and arguments. PR #685
=======
# 2.11.3
- Support Shoryuken batch workers. PR #687
>>>>>>> 308a6304

# 2.11.2
- Support Ruby 3.0. PR #681
- Support breadcrumbs. PR #666
- Log Ruby errors on extension download. PR #679
- Fix Ruby 1.9 build. PR #680

# 2.11.1
- Support AS notifications instrumenters that use `start` and `finish`.
- Updated agent with better logging and an IO stats fix.
- ActionMailer magic dashboard

# 2.11.0
- Track queue time regardless of namespace. Support custom namespaces. PR #602
- Improve deprecation message from frontend error middleware. PR #620
- Report Ruby environment metadata. PR #621, #627, #619, #618
- Refactor: Move minutely probes to their own files and modules. PR #623
- Allow custom action names in Que integration. Needed for Active Job
  integration. PR #628
- Add Active Job support. Support Active Job without separate AppSignal
  integration of the background job library. Add support for previously
  unsupported Active Job adapters. Adapters that were previously already
  supported (Sidekiq, DelayedJob and Resque) still work in this new setup.
  PR #629
- Add automatic Resque integration. Remove manual Resque and Resque Active Job
  integrations. PR #630
- Fix issue with unknown events from being reported as often for long running
  agents. Commit ba9afb538f44c68b8035a8cf40a39d89bc77b021
- Add support for Active Job priority. PR #632
- Track Active Job job metrics for magic dashboard. PR #633
- Report Sidekiq `jid` (job id) as transaction id, reported as "request_id" on
  AppSignal.com. PR #640
- Always report Active Job ID, an internal ID used by Active Job. PR #639
- Support Delayed::Job jobs without specific method name, using
  `Delayed::Job.enqueue`. PR #642
- Print warnings using Kernel.warn. PR #648
- Update AuthCheck class to use DeprecationMessage helper. PR #649
- Print extension load error when AppSignal is loaded. PR #651

# 2.10.12
- Fix `working_directory_path` config option loaded from environment variables.
  PR #653

# 2.10.11
- Fix extension install report status output in `appsignal diagnose`. PR #636
- Support setting a specific configuration file to load with the
  `Appsignal::Config` initializer. PR #638

# 2.10.10
- Bump agent to v-4548c88. PR #634
  - Fix issue with host metrics values being reported as "Infinity".

# 2.10.9
- Use http proxy if configured when downloading agent. PR #606
- Clear event details cache every 48 hours.
  Commit eb5e899db69fcd7cfa221567bfd6ac04f2654c9c
- Add support for Resque ActiveJob queue time reporting. PR #616

## 2.10.8
- Fix failed checksum error log. PR #609
- Fix DelayedJob action name detection for objects that listen to the `[]`
  method and return a non-String value. #611
- CI test build improvements. PR #607, #608, #614

## 2.10.7
- Revert fix for compatibility with the `http_logger` gem. PR #604.
  For more information, see issue #603 about our reasoning and discussion.

## 2.10.6
- Check if queued payloads are for correct app and not expired

## 2.10.5
- Improve Ruby 1.9 compatibility. PR #591
- Add grape.skip_appsignal_error request env. PR #588
  More information: https://docs.appsignal.com/ruby/integrations/grape.html
- Fix compatibility with the `http_logger` gem. Fix `SystemStackError`. PR #597

## 2.10.4
- Fix `Appsignal::Transaction#set_http_or_background_action` helper (used by
  `Appsignal.monitor_transaction`), to allow overwriting the action name of a
  `Transaction` with `Appsignal.set_action`. PR #594
- Move build to Semaphore. PR #587, #590 and #592

## 2.10.3
- Only warn about reused transactions once. Repeated occurrences are logged as
  debug messages. PR #585

## 2.10.2
- Fix wait_for test suite helper. PR #581
- Fix exception handling of config file issues. PR #582
  - The improvement introduced in #517 didn't fetch the class name correctly
    causing an error on most scenarios.

## 2.10.1
- Update to more recent bundled SSL CA certificates. PR #577
- Remove TLS version lock from transmitter used by diagnose command, preventing
  it from sending the report. Was locked to TLS v1, now uses the Ruby default.
  PR #580

## 2.10.0
- Rescue errors while parsing `appsignal.yml` file. It will prints a warning
  instead. PR #517
- Refactoring: Reduce class variable usage. PR #520
- Bump log level about starting new transactions while a transaction is already
  active from debug to a warning. PR #525
- Refactoring: Add internal AppSignal test helpers and other test suite
  refactorings. PR #536, #537, #538, #539
- Fix internal Rakefile loading on Ruby 1.9.3. PR #541
- Add a `--no-color` option to the `appsignal install` command. PR #550
- Add output coloring to `appsignal diagnose` warnings. PR #551
- Add validation for empty Push API key. Empty Push API key values will no
  longer start AppSignal. PR #569
- Deprecate the JSExceptionCatcher middleware in favor of our new front-end
  JavaScript integration (https://docs.appsignal.com/front-end/). PR #572

## 2.9.18
- Bump agent to v-c348132
  - Improve transmitter logging on timeout
  - Improve queued payloads transmitter. Should prevent payloads being sent
    multiple times.
  - Add transaction debug mode
  - Wrap Option in Mutex in TransactionInProgess

## 2.9.17
- Handle missing file and load errors from `application.rb` in `appsignal
  install` for Rails apps. PR #568
- Support minutely probes for Puma in clustered mode. PR #570
  See the installation instructions for the Puma plugin:
  https://docs.appsignal.com/ruby/integrations/puma.html

## 2.9.16
- Check set_error arguments for Exceptions. PR #565
- Bump agent to v-1d8917f - commit 737d6b1b8fc9cd2c0564050bb04246d9267dceb7
  - Only attempt to send queued payloads if we have a successful transmission.

## 2.9.15
- Bump agent to v-690f4b8 - commit cf4f3787395c8524079f3bed3b2c2367296482a9
  - Validate transmission_interval option.

## 2.9.14
- Support mirrors when downloading the agent & extension. PR #558
- Support Que's upcoming 1.0.0 release. PR #557

## 2.9.13
- Bump agent to v-e1c9363
  - Detect revision from Heroku dynos automatically when Dyno Metadata is
    turned on.

## 2.9.12
- Bump agent to v-a3e0f83 - commit 3d94dd42645922214fc2f5bc09cfa7c597323198
  - Better detect zombie/defunct processes on containers and consider the
    processes dead. This should improve the appsignal-agent start behavior.
- Fix Sequel install hook version detection mismatch. PR #553
- Improve support for older Sidekiq versions. PR #555

## 2.9.11
- Bump agent to v-a718022
  - Fix container CPU runtime metrics.
    See https://github.com/appsignal/probes-rs/pull/38 for more information.
  - Improve host metrics calculations accuracy for counter metrics.
    See https://github.com/appsignal/probes-rs/pull/40 for more information.
  - Support Kernel 4.18+ format of /proc/diskstats file parsing.
    See https://github.com/appsignal/probes-rs/pull/39 for more information.

## 2.9.10
- Fix Puma minutely probe start where `daemonize` is set to `true`. PR #548

## 2.9.9
- Fix error in the ActiveSupport::Notifications integration when a transaction
  gets completed during event instrumentation. PR #532
- Fix Redis constant load error. PR #543
- Add more logging for errors in debug mode. PR #544
- Deprecate notify_of_deploy command. PR #545
- Always call the block given to `Appsignal.monitor_transaction` and log errors
  from the helper even when AppSignal is not active. PR #547

## 2.9.8
- Fix Ruby 1.9 compatibility in extension installation. PR #531

## 2.9.7
- Fix minutely probes not being loaded from Rails initializers. PR #528

## 2.9.6
- Print link to diagnose docs on unsuccessful demo command. PR #512
- Add support for minutely probe `.dependencies_present?` check. PR #523
- Do not activate Sidekiq minutely probe on unsupported Redis gem versions.
  PR #523.

## 2.9.5
- Improve logging in minutely probes. PR #508
- Delay the first minutely probe for a bit, since it might take some
  time for dependencies to initialize. PR #511

## 2.9.4
- Log error backtraces in minutely probes as debug messages. PR #495
- Don't add cluster behavior in Puma single mode. PR #504
- Only register ActionView event formatter in Rails. PR #503
- Convert Sidekiq latency from seconds to ms. PR #505

## 2.9.3
- Remove GCProbe. PR #501

## 2.9.2
- Fix Puma.stats calls. PR #496
- Only send Puma metrics if available. PR #497
- Track memory metrics of the current process. PR #499

## 2.9.1
- Fix memory leak in custom metrics key names.
  Commit 9064e2ccfd19ee05c333d0ecda4deafdd743629e

## 2.9.0
- Fix installations using git source. PR #455
- Track installation results in installation report. PR #450
- Fix Rails 6 deprecation warnings. PR #460, PR #478, PR #483
- Improve error handling in minutely probes mechanism. PR #467
- Only allow one minutely probe thread to run at a time. PR #469
- Change minutely probes register method to use a key for every probe. PR #473
- Send Sidekiq metrics by default. PR #471
- Send MongoDB metrics by default. PR #472
- Fix Ruby 2.6 deprecation warnings. PR #479
- Support blocks for `Appsignal.send_error` to add more metadata to the
  AppSignal transaction. PR #481
- Move instrumentation & metrics helpers to modules. PR #487
- Add Puma minutely probe. PR #488
- Log invalid EventFormatter registrations as errors. PR #491
- Support container CPU host metrics.
  Commit f2fca1ec5a850cd84fbc8cefe63af8f039ebb155
- Support StatsD server in agent.
  Commit f2fca1ec5a850cd84fbc8cefe63af8f039ebb155
- Fix samples being reported for multiple namespaces.
  Commit f2fca1ec5a850cd84fbc8cefe63af8f039ebb155
- Report memory and swap usage in percent using the memory_usage and
  swap_usage metrics. Commit f2fca1ec5a850cd84fbc8cefe63af8f039ebb155

## 2.8.4
- Log memory usage of agent if high.
  Commit 46cf3770e13eff9f5fccbf8a4525a8dbfd8eeaad
- Fix `Appsignal::Transaction.pause!`. PR #482

## 2.8.3
- Fix multi user permission issue for agent directories and files.
  Commit ab1b35f850777d5999b41627d75be0b3904bc0a1

## 2.8.2
- Remove Bundler requirement from diagnose command. PR #451
- Fix Delayed::Job action name reporting for structs. PR #463

## 2.8.1
- Fix installation on Ruby 2.6 for libc and musl library builds. PR #453

## 2.8.0
- Group extension and agent tests in diagnose output. PR #437
- Add diagnose --[no-]send-report option. PR #438
- Print deprecation warnings to STDOUT as well. PR #439
- Diagnose command starts the AppSignal logger. PR #440
- Send appsignal.log file contents with diagnose report. PR #442
- Track source of config option for diagnose report. PR #444
- Link back to AppSignal diagnose report page. Claim you reports. PR #445
- Print only last 10 lines of files in diagnose report output. PR #442 & #447
- Support container memory host metrics better. PR #448
- Build dynamic musl extension library. Supports JRuby for musl builds. PR #448
- Change `files_world_accessible` permissions to not make files executable.
  PR #448
- Make agent debug logging for disk IO metrics more robust. PR #448

## 2.7.3 Beta
- Add user and group context to diagnose report. PR #436
- Add user and group context to agent logs. PR #436
- Fixes for running with multiple users

## 2.7.2
- Change the order of instructions in the install script for Rails. PR #433
- Fix linking issues on multi-stage build setups. PR #434

## 2.7.1
- Improve error log on unsupported architecture and build combination on
  install. PR #426
- Improve performance when garbage collection profiling is disabled. PR #429

## 2.7.0
- Detect Kubernetes containers as containers for `running_in_container`
  config option. Commit 60822aac24ccc394df073091c64f05096455942d.
- Fix in memory logger initialization. PR #416
- Organize classes in their own files. PR #417
- Move tag value limit handling to extension. PR #418
- Add working_directory_path config option. PR #421
- Use doubles values in custom metrics functions. PR #422
- Bump agent to e41c3c0. Commit 8056af037f82eda156c5946911012e5c742b5664

## 2.6.1
- Remove request_headers warning and use sane default. PR #410
- Fix metrics format for internal agent metrics. PR #411

## 2.6.0
- Enable frozen strings by default. PR #384
- Add `revision` config option. PR #388
- Avoid generating unique action names for Padrino. PR #393
- Add `request_headers` filter configuration. PR #395
- Support tags for custom metrics. PR #398
- Add filter_session_data config option. PR #402 & #409
- Move default hostname behavior to extension. PR #404
- Add `request_headers` config to installation step. PR #406
- Rename ParamsSanitizer to HashSanitizer. PR #408
- Fix empty action name issue. Commit b292c2c93c8935ab54fc4d16598fa534c9cc9c90

## 2.5.3
- Fix Sidekiq action names containing arguments. PR #401

## 2.5.2
- Support Sidekiq delay extension for ActiveRecord instances. If using this
  feature in your app, an update is strongly recommended! PR #387
- Improve custom event formatter registration. An event formatter can now be
  registered in a Rails initializer after AppSignal has been loaded/started.
  PR #397

## 2.5.1
- Improve internal sample storage in agent.
  Commit 2c8eae26685c7a1517cf2e57b44edd1557a502f2
- No longer set _APPSIGNAL_AGENT_VERSION environment variable. PR #385

## 2.5.0
- Fix Capistrano config overrides. PR #375
- Add JRuby beta support. PR #376
- Fix locking issue on diagnose mode run.
  Commit e6c6de811f8115a73050fc865e89dd4945ddec57
- Increase stored length of error messages.
  Commit e6c6de811f8115a73050fc865e89dd4945ddec57

## 2.4.3
- Store more details for Redis events. PR #374

## 2.4.2
- Store agent architecture rather than platform. PR #367
- Improve documentation for `Appsignal.monitor_transaction` better.
  Commit e53987ba36a79fc8883f2e59322946297ddee773
- Change log level from info to debug for value comparing failures.
  Commit ecef28b28edaff46b95f53a916c93021dc763160
- Collect free memory host metric.
  Commit ecef28b28edaff46b95f53a916c93021dc763160
- Fix crashes when Set wasn't required before AppSignal, such as in the CLI.
  PR #373

## 2.4.1
- Add Que integration. PR #361
- Support Sidekiq delayed extension job action names better. Now action names
  are reported as their class and class method name (`MyClass.method`), rather
  than `Sidekiq::Extensions::DelayedClass#perform` for all jobs through that
  extension. PR #362
- Support Sidekiq Enterprise encrypted values. PR #365
- Use musl build for older libc systems. PR #366

## 2.4.0
- Add separate GNU linux build. PR #351 and
  Commit d1763f4dcb685608468a73f3192226f60f66b217
- Add separate FreeBSD build
  Commit d1763f4dcb685608468a73f3192226f60f66b217
- Fix crashes when using a transaction from multiple processes in an
  unsupported way.
  Commit d1763f4dcb685608468a73f3192226f60f66b217
- Auto restart agent when none is running
  Commit d1763f4dcb685608468a73f3192226f60f66b217
- Add `appsignal_user` Capistrano config option. PR #355
- Track Exception-level exceptions. PR #356
- Add tags and namespace arguments to `Appsignal.listen_for_error`. PR #357
- Revert Sidekiq delayed extension job action names fix.
  Commit 9b84a098604de5ef5e52645ba7fcb09d84f66eaa

## 2.3.7
- Support Sidekiq delayed extension job action names better. Now action names
  are reported as their class and class method name (`MyClass.method`), rather
  than `Sidekiq::Extensions::DelayedClass#perform` for all jobs through that
  extension. PR #348

## 2.3.6
- Allow configuration of permissions of working directory. PR #336
- Fix locking bug that delayed extension shutdown.
  Commit 51d90bb1207affc2c88f7cff5035a2c36acf9784
- Log extension start with app revision if present
  Commit 51d90bb1207affc2c88f7cff5035a2c36acf9784

## 2.3.5

Yanked

## 2.3.4
- Fix naming for ActiveJob integration with DelayedJob. PR #345

## 2.3.3
- Accept mixed case env variable values for the `true` value. PR #333
- Don't record sensitive HTTP_X_AUTH_TOKEN header. PR #334
- Support dry run option for Capistrano 3.5.0 and higher. PR #339
- Agent and extension update. Improve agent connection handling. Commit
  e75d2f9b520d46f6cd0266b484b2c26c3bdc8882

## 2.3.2
- Improve Rake argument handling. Allow for more detailed view of which
  arguments a tasks receives. PR #328

## 2.3.1
- Fix ActiveSupport::Notifications hook not supporting non-string names for
  events. PR #324

## 2.3.0
- Fix Shoryuken instrumentation when body is a string. PR #266
- Enable ActiveSupport instrumentation at all times. PR #274
- Add parameter filtering for background jobs. Automatically uses the AppSignal
  parameter filtering. PR #280
- Improve log messages for transactions. PR #293
- Remove thread_safe dependency. PR #294
- Add `Transaction#params` attribute for custom parameters. PR #295
- Fix queue time on DelayedJob integration. PR #297
- Add ActionCable support. PR #309
- Finish ActiveSupport notifications events when they would encounter a `raise`
  or a `throw`. PR #310
- Add `ignore_namespaces` option. PR #312
- Truncate lengthy parameter values to 2000 characters.
  Commit 65de1382f5f453b624781cde6e0544c89fdf89ef and
  d3ca2a545fb22949f3369692dd57d49b4936c739.
- Disable gracefully on Microsoft Windows. PR #313
- Add tags and namespace arguments to `Appsignal.set_error`. PR #317

## 2.2.1
- Fix support for Rails 5.1. PR #286
- Fix instrumentation that would report a duration of `0ms` for all DataMapper
  queries. PR #290
- Finish events when `Appsignal.instrument` encounters a `raise` or a `throw`.
  PR #292

## 2.2.0
- Support Ruby 2.4 better. PR #234
- Initial setup for documenting the Ruby gem's code. PR #243
- Move `running_in_container` auto detection to extension for easy reuse.
  PR #249
- Allow overriding of action and namespace for a transaction. PR #254
- Prefix all agent configuration environment variables with an underscore to
  separate the two usages. PR #258
- Force agent to run in diagnostic mode even when the user config is set to
  `active: false`. PR #260
- Stub JS error catching endpoint when not active. PR #263
- Use better event names for Padrino integration. PR #265
- No longer gzip payloads send by the Ruby gem transmitter. PR #269
- Send diagnostics data report to AppSignal on request. PR #270
- When JS exception endpoint payload is empty return 400 code. PR #271
- Remove hardcoded DNS servers from agent and add config option. PR #278

## 2.1.2
- Fix error with Grape request methods defined with symbols. PR #259

## 2.1.1
- Fix DNS issue related to the musl build.
  Commit 732c877de8faceabe8a977bf80a82a6a89065c4d and
  84e521d20d4438f7b1dda82d5e9f1f533ae27c4b
- Update benchmark and add load test. PR #248
- Fix configuring instrument Redis and Sequel from env. PR #257

## 2.1.0
- Add support for musl based libc (Alpine Linux). PR #229
- Implement `Appsignal.is_ignored_error?` and `Appsignal.is_ignored_action?`
  logic in the AppSignal extension. PR #224
- Deprecate `Appsignal.is_ignored_error?`. PR #224
- Deprecate `Appsignal.is_ignored_action?`. PR #224
- Enforce a coding styleguide with RuboCop. PR #226
- Remove unused `Appsignal.agent` attribute. PR #244
- Deprecate unused `Appsignal::AuthCheck` logger argument. PR #245

## 2.0.6
- Fix `Appsignal::Transaction#record_event` method call. PR #240

## 2.0.5
- Improved logging for agent connection issues.
  Commit cdf9d3286d704e22473eb901c839cab4fab45a6f
- Handle nil request/environments in transactions. PR #231

## 2.0.4
- Use consistent log format for both file and STDOUT logs. PR #203
- Fix log path in `appsignal diagnose` for Rails applications. PR #218, #222
- Change default log path to `./log` rather than project root for all non-Rails
  applications. PR #222
- Load the `APPSIGNAL_APP_ENV` environment configuration option consistently
  for all integrations. PR #204
- Support the `--environment` option on the `appsignal diagnose` command. PR
  #214
- Use the real system `/tmp` directory, not a symlink. PR #219
- Run the AppSignal agent in diagnose mode in the `appsignal diagnose` command.
  PR #221
- Test for directory and file ownership and permissions in the
  `appsignal diagnose` command. PR #216
- Test if current user is `root` in the `appsignal diagnose` command. PR #215
- Output last couple of lines from `appsignal.log` on agent connection
  failures.
- Agent will no longer fail to start if no writable log path is found.
  Commit 8920865f6158229a46ed4bd1cc98d99a849884c0, change in agent.
- Internal refactoring of the test suite and the `appsignal install` command.
  PR #200, #205

## 2.0.3
- Fix JavaScript exception catcher throwing an error on finishing a
  transaction. PR #210

## 2.0.2
- Fix Sequel instrumentation overriding existing logic from extensions. PR #209

## 2.0.1
- Fix configuration load order regression for the `APPSIGNAL_PUSH_API_KEY`
  environment variable's activation behavior. PR #208

## 2.0.0
- Add `Appsignal.instrument_sql` convenience methods. PR #136
- Use `Appsignal.instrument` internally instead of ActiveSupport
  instrumentation. PR #142
- Override ActiveSupport instrument instead of subscribing. PR #150
- Remove required dependency on ActiveSupport. Recommended you use
  `Appsignal.instrument` if you don't need `ActiveSupport`. PR #150 #142
- Use have_library to link the AppSignal extension `libappsignal`. PR #148
- Rename `appsignal_extension.h` to `appsignal.h`.
  Commit 9ed7c8d83f622d5a79c5c21d352b3360fd7e8113
- Refactor rescuing of Exception. PR #173
- Use GC::Profiler to track garbage collection time. PR #134
- Detect if AppSignal is running in a container or Heroku. PR #177 #178
- Change configuration load order to load environment settings after
  `appsignal.yml`. PR #178
- Speed up payload generation by letting the extension handle it. PR #175
- Improve `appsignal diagnose` formatting and output more data. PR #187
- Remove outdated `appsignal:diagnose` rake tasks. Use `appsignal diagnose`
  instead. PR #193
- Fix JavaScript exception without names resulting in errors themselves. PR #188
- Support namespaces in Grape routes. PR #189
- Change STDOUT output to always mention "AppSignal", not "Appsignal". PR #192
- `appsignal notify_of_deploy` refactor. `--name` will override any
  other `name` config. `--environment` is only required if it's not set in the
  environment. PR #194
- Allow logging to STDOUT. Available for the Ruby gem and C extension. The
  `appsignal-agent` process will continue log to file. PR #190
- Remove deprecated methods. PR #191
- Send "ruby" implementation name with version number for better identifying
  different language implementations. PR #198
- Send demonstration samples to AppSignal using the `appsignal install`
  command instead of asking the user to start their app. PR #196
- Add `appsignal demo` command to test the AppSignal demonstration samples
  instrumentation manually and not just during the installation. PR #199

## 1.3.6
- Support blocks arguments on method instrumentation. PR #163
- Support `APPSIGNAL_APP_ENV` for Sinatra. PR #164
- Remove Sinatra install step from "appsignal install". PR #165
- Install Capistrano integration in `Capfile` instead of `deploy.rb`. #166
- More robust handing of non-writable log files. PR #160 #158
- Cleaner internal exception handling. PR #169 #170 #171 #172 #173
- Support for mixed case keywords in sql lexing. appsignal/sql_lexer#8
- Support for inserting multiple rows in sql lexing. appsignal/sql_lexer#9
- Add session_overview to JS transaction data.
  Commit af2d365bc124c01d7e9363e8d825404027835765

## 1.3.5

- Fix SSL certificate config in appsignal-agent. PR #151
- Remove mounted_at Sinatra middleware option. Now detected by default. PR #146
- Sinatra applications with middleware loading before AppSignal's middleware
  would crash a request. Fixed in PR #156

## 1.3.4

- Fix argument order for `record_event` in the AppSignal extension

## 1.3.3

- Output AppSignal environment on `appsignal diagnose`
- Prevent transaction crashes on Sinatra routes with optional parameters
- Listen to `stage` option to Capistrano 2 for automatic environment detection
- Add `appsignal_env` option to Capistrano 2 to set a custom environment

## 1.3.2
- Add method to discard a transaction
- Run spec suite with warnings, fixes for warnings

## 1.3.1
- Bugfix for problem when requiring config from installer

## 1.3.0
- Host metrics is now enabled by default
- Beta of minutely probes including GC metrics
- Refactor of param sanitization
- Param filtering for non-Rails frameworks
- Support for modular Sinatra applications
- Add Sinatra middleware to `Sinatra::Base` by default
- Allow a new transaction to be forced by sinatra instrumentation
- Allow hostname to be set with environment variable
- Helpers for easy method instrumentation
- `Appsignal.instrument` helper to easily instrument blocks of code
- `record_event` method to instrument events without a start hook
- `send_params` is now configurable via the environment
- Add DataMapper integration
- Add webmachine integration
- Allow overriding Padrino environment with APPSIGNAL_APP_ENV
- Add mkmf.log to diagnose command
- Allow for local install with bundler `bundle exec rake install`
- Listen to `stage` option to Capistrano 3 for automatic environment detection
- Add `appsignal_env` option to Capistrano 3 to set a custom environment

## 1.2.5
- Bugfix in CPU utilization calculation for host metrics

## 1.2.4
- Support for adding a namespace when mounting Sinatra apps in Rails
- Support for negative numbers and ILIKE in the sql lexer

## 1.2.3
- Catch nil config for installer and diag
- Minor performance improvements
- Support for arrays, literal value types and function arguments in sql lexer

## 1.2.2
- Handle out of range numbers in queue lenght and metrics api

## 1.2.1
- Use Dir.pwd in CLI install wizard
- Support bignums when setting queue length
- Support for Sequel 4.35
- Add env option to skip errors in Sinatra
- Fix for queue time calculation in Sidekiq (by lucasmazza)

## 1.2.0
- Restart background thread when FD's are closed
- Beta version of collecting host metrics (disabled by default)
- Hooks for Shuryoken
- Don't add errors from env if raise_errors is off for Sinatra

## 1.1.9
- Fix for race condition when creating working dir exactly at the same time
- Make diag Rake task resilient to missing config

## 1.1.8
- Require json to fix problem with using from Capistrano

## 1.1.7
- Make logging resilient for closing FD's (daemons gem does this)
- Add support for using Resque through ActiveJob
- Rescue more expections in json generation

## 1.1.6
- Generic Rack instrumentation middleware
- Event formatter for Faraday
- Rescue and log errors in transaction complete and fetching params

## 1.1.5
- Support for null in sql sanitization
- Add require to deploy.rb if present on installation
- Warn when overwriting already existing transaction
- Support for x86-linux
- Some improvements in debug logging
- Check of log file path is writable
- Use bundled CA certs when installing agent

## 1.1.4
- Better debug logging for agent issues
- Fix for exception with nil messages
- Fix for using structs as job params in Delayed Job

## 1.1.3
- Fix for issue where Appsignal.send_exception clears the current
  transaction if it is present
- Rails 3.0 compatibility fix

## 1.1.2
- Bug fix in notify of deploy cli
- Better support for nil, true and false in sanitization

## 1.1.1
- Collect global metrics for GC durations (in beta, disabled by default)
- Collect params from Delayed Job in a reliable way
- Collect perams for Delayed Job and Sidekiq when using ActiveJob
- Official Grape support
- Easier installation using `bundle exec appsignal install`

## 1.1.0
Yanked

## 1.0.7
- Another multibyte bugfix in sql sanizitation

## 1.0.6
- Bugfix in sql sanitization when using multibyte utf-8 characters

## 1.0.5
- Improved sql sanitization
- Improved mongoid/mongodb sanitization
- Minor performance improvements
- Better handling for non-utf8 convertable strings
- Make gem installable (but not functional) on JRuby

## 1.0.4
- Make working dir configurable using `APPSIGNAL_WORKING_DIR_PATH` or `:working_dir_path`

## 1.0.3
- Fix bug in completing JS transactions
- Make Resque integration robust for bigger payloads
- Message in logs if agent logging cannot initialize
- Call `to_s` on DJ id to see the id when using MongoDB

## 1.0.2
- Bug fix in format of process memory measurements
- Event formatter for `instantiation.active_record`
- Rake integration file for backwards compatibility
- Don't instrument mongo-ruby-driver when transaction is not present
- Accept method calls on extension if it's not loaded
- Fix for duplicate notifications subscriptions when forking

## 1.0.1
- Fix for bug in gem initialization when using `safe_yaml` gem

## 1.0.0
- New version of event formatting and collection
- Use native library and agent
- Use API V2
- Support for Mongoid 5
- Integration into other gems with a hooks system
- Lots of minor bug fixes and improvements

## 0.11.15
- Improve Sinatra support

## 0.11.14
- Support ActiveJob wrapped jobs
- Improve proxy support
- Improve rake support

## 0.11.13
- Add Padrino support
- Add Rake task monitoring
- Add http proxy support
- Configure Net::HTTP to only use TLS
- Don't send queue if there is no content
- Don't retry transmission when response code is 400 (no content)
- Don't start Resque IPC server when AppSignal is not active
- Display warning message when attempting to send a non-exception to `send_exception`
- Fix capistrano 2 detection
- Fix issue with Sinatra integration attempting to attach an exception to a transaction that doesn't exist.

## 0.11.12
- Sanitizer will no longer inspect unknown objects, since implementations of inspect sometimes trigger unexpected behavior.

## 0.11.11
- Reliably get errors in production for Sinatra

## 0.11.10
- Fix for binding bug in exceptions in Resque
- Handle invalidly encoded characters in payload

## 0.11.9
- Fix for infinite attempts to transmit if there is no valid api key

## 0.11.8
- Add frontend error catcher
- Add background job metadata (queue, priority etc.) to transaction overview
- Add APPSIGNAL_APP_ENV variable to Rails config, so you can override the environment
- Handle http queue times in microseconds too

## 0.11.7
- Add option to override Job name in Delayed Job

## 0.11.6
- Use `APPSIGNAL_APP_NAME` and `APPSIGNAL_ACTIVE` env vars in config
- Better Sinatra support: Use route as action and set session data for Sinatra

## 0.11.5
- Add Sequel gem support (https://github.com/jeremyevans/sequel)

## 0.11.4
- Make `without_instrumentation` thread safe

## 0.11.3
- Support Ruby 1.9 and up instead of 1.9.3 and up

## 0.11.2
- If APP_REVISION environment variable is set, send it with the log entry.

## 0.11.1
- Allow a custom request_class and params_method on  Rack instrumentation
- Loop through env methods instead of env
- Add HTTP_CLIENT_IP to env methods

## 0.11.0
- Improved inter process communication
- Retry sending data when the push api is not reachable
- Our own event handling to allow for more flexibility and reliability
  when using a threaded environment
- Resque officially supported!

## 0.10.6
- Add config option to skip session data

## 0.10.5
- Don't shutdown in `at_exit`
- Debug log about missing name in config

## 0.10.4
- Add REQUEST_URI and PATH_INFO to env params allowlist

## 0.10.3
- Shut down all operations when agent is not active
- Separately rescue OpenSSL::SSL::SSLError

## 0.10.2
- Bugfix in event payload sanitization

## 0.10.1
- Bugfix in event payload sanitization

## 0.10.0
- Remove ActiveSupport dependency
- Use vendored notifications if ActiveSupport is not present
- Update bundled CA certificates
- Fix issue where backtrace can be nil
- Use Appsignal.monitor_transaction to instrument and log errors for
  custom actions
- Add option to ignore a specific action

## 0.9.6
- Convert to primitives before sending through pipe

## 0.9.5
Yanked

## 0.9.4
- Log Rails and Sinatra version
- Resubscribe to notifications after fork

## 0.9.3
- Log if appsignal is not active for an environment

## 0.9.2
- Log Ruby version and platform on startup
- Log reason of shutting down agent

## 0.9.1
- Some debug logging tweaks

## 0.9.0
- Add option to override Capistrano revision
- Expanded deploy message in Capistrano
- Refactor of usage of Thread.local
- Net::HTTP instrumentation
- Capistrano 3 support

## 0.8.15
- Exception logging in agent thread

## 0.8.14
- Few tweaks in logging
- Clarify Appsignal::Transaction.complete! code

## 0.8.13
- Random sleep time before first transmission of queue

## 0.8.12
- Workaround for frozen string in Notification events
- Require ActiveSupport::Notifications to be sure it's available

## 0.8.11
- Skip enqueue, send_exception and add_exception if not active

## 0.8.10
- Bugfix: Don't pause agent when it's not active

## 0.8.9
Yanked

## 0.8.8
- Explicitely require securerandom

## 0.8.7
- Dup process action event to avoid threading issue
- Rescue failing inspects in param sanitizer
- Add option to pause instrumentation

## 0.8.6
- Resque support (beta)
- Support tags in Appsignal.send_exception
- Alias tag_request to tag_job, for background jobs
- Skip sanitization of env if env is nil
- Small bugfix in forking logic
- Don't send params if send_params is off in config
- Remove --repository option in CLI
- Name option in appsignal notify_of_deploy CLI
- Don't call to_hash on ENV
- Get error message in CLI when config is not active

## 0.8.5
- Don't require revision in CLI notify_of_deploy

## 0.8.4
- Skip session sanitize if not a http request
- Use appsignal_config in Capistrano as initial config

## 0.8.3
- Restart thread when we've been forked
- Only notify of deploy when active in capistrano
- Make sure env is a string in config

## 0.8.2
- Bugfix in Delayed Job integration
- appsignal prefix when logging to stdout
- Log to stdout on Shelly Cloud

## 0.8.1
- Fix in monitoring of queue times

## 0.8.0
- Support for background processors (Delayed Job and Sidekiq)

## 0.7.1
- Better support for forking webservers

## 0.7.0
- Mayor refactor and cleanup
- New easier onboarding process
- Support for Rack apps, including experimental Sinatra integration
- Monitor HTTP queue times
- Always log to stdout on Heroku

## 0.6.7
- Send HTTP_X_FORWARDED_FOR env var

## 0.6.6
- Add Appsignal.add_exception

## 0.6.5
- Fix bug where fast requests are tracked with wrong action

## 0.6.4
- More comprehensive debug logging

## 0.6.3
- Use a mutex around access to the aggregator
- Bugfix for accessing connection config in Rails 3.0
- Add Appsignal.tag_request
- Only warn if there are duplicate push keys

## 0.6.2
- Bugfix in backtrace cleaner usage for Rails 4

## 0.6.1
- Bugfix in Capistrano integration

## 0.6.0
- Support for Rails 4
- Data that's posted to AppSignal is now gzipped
- Add Appsignal.send_exception and Appsignal.listen_for_exception
- We now us the Rails backtrace cleaner

## 0.5.5
- Fix minor bug

## 0.5.4
- Debug option in config to get detailed logging

## 0.5.3
- Fix minor bug

## 0.5.2
- General improvements to the Rails generator
- Log to STDOUT if writing to log/appsignal.log is not possible (Heroku)
- Handle the last transactions before the rails process shuts down
- Require 'erb' to enable dynamic config<|MERGE_RESOLUTION|>--- conflicted
+++ resolved
@@ -1,16 +1,14 @@
 # Changelog
 
-<<<<<<< HEAD
 # 3.0.0
 
 - Drop Ruby 1.9 support. PR #683, #682
 - Use Module.prepend for all gem integrations. Fixes #603 in combination with
   other gems that provide instrumentation for gems. PR #683
 - Remove deprecated integrations, classes, methods and arguments. PR #685
-=======
+
 # 2.11.3
 - Support Shoryuken batch workers. PR #687
->>>>>>> 308a6304
 
 # 2.11.2
 - Support Ruby 3.0. PR #681
