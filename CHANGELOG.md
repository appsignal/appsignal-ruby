<<<<<<< HEAD
=======
# 0.8.5
* Don't require revision in CLI notify_of_deploy

>>>>>>> d92e2e86
# 0.8.4
* Skip session sanitize if not a http request
* Use appsignal_config in Capistrano as initial config

# 0.8.3
* Restart thread when we've been forked
* Only notify of deploy when active in capistrano
* Make sure env is a string in config

# 0.8.2
* Bugfix in Delayed Job integration
* appsignal prefix when logging to stdout
* Log to stdout on Shelly Cloud

# 0.8.1
* Fix in monitoring of queue times

# 0.8.0
* Support for background processors (Delayed Job and Sidekiq)

# 0.7.1
* Better support for forking webservers

# 0.7.0
* Mayor refactor and cleanup
* New easier onboarding process
* Support for Rack apps, including experimental Sinatra integration
* Monitor HTTP queue times
* Always log to stdout on Heroku

# 0.6.7
* Send HTTP_X_FORWARDED_FOR env var

# 0.6.6
* Add Appsignal.add_exception

# 0.6.5
* Fix bug where fast requests are tracked with wrong action

# 0.6.4
* More comprehensive debug logging

# 0.6.3
* Use a mutex around access to the aggregator
* Bugfix for accessing connection config in Rails 3.0
* Add Appsignal.tag_request
* Only warn if there are duplicate push keys

# 0.6.2
* Bugfix in backtrace cleaner usage for Rails 4

# 0.6.1
* Bugfix in Capistrano integration

# 0.6.0
* Support for Rails 4
* Data that's posted to AppSignal is now gzipped
* Add Appsignal.send_exception and Appsignal.listen_for_exception
* We now us the Rails backtrace cleaner

# 0.5.5
* Fix minor bug

# 0.5.4
* Debug option in config to get detailed logging

# 0.5.3
* Fix minor bug

# 0.5.2
* General improvements to the Rails generator
* Log to STDOUT if writing to log/appsignal.log is not possible (Heroku)
* Handle the last transactions before the rails process shuts down
* Require 'erb' to enable dynamic config<|MERGE_RESOLUTION|>--- conflicted
+++ resolved
@@ -1,9 +1,6 @@
-<<<<<<< HEAD
-=======
 # 0.8.5
 * Don't require revision in CLI notify_of_deploy
 
->>>>>>> d92e2e86
 # 0.8.4
 * Skip session sanitize if not a http request
 * Use appsignal_config in Capistrano as initial config
