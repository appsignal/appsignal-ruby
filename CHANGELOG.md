# Changelog

<<<<<<< HEAD
## 2.9.18
- Bump agent to v-c348132
  - Improve transmitter logging on timeout
  - Improve queued payloads transmitter. Should prevent payloads being sent
    multiple times.
  - Add transaction debug mode
  - Wrap Option in Mutex in TransactionInProgess
=======
## 2.10.0
- Add validation for empty Push API key. Empty keys will no longer start
  AppSignal. PR #569
>>>>>>> 319c032a

## 2.9.17
- Handle missing file and load errors from `application.rb` in `appsignal
  install` for Rails apps. PR #568
- Support minutely probes for Puma in clustered mode. PR #570
  See the installation instructions for the Puma plugin:
  https://docs.appsignal.com/ruby/integrations/puma.html

## 2.9.16
- Check set_error arguments for Exceptions. PR #565
- Bump agent to v-1d8917f - commit 737d6b1b8fc9cd2c0564050bb04246d9267dceb7
  - Only attempt to send queued payloads if we have a successful transmission.

## 2.9.15
- Bump agent to v-690f4b8 - commit cf4f3787395c8524079f3bed3b2c2367296482a9
  - Validate transmission_interval option.

## 2.9.14
- Support mirrors when downloading the agent & extension. PR #558
- Support Que's upcoming 1.0.0 release. PR #557

## 2.9.13
- Bump agent to v-e1c9363
  - Detect revision from Heroku dynos automatically when Dyno Metadata is
    turned on.

## 2.9.12
- Bump agent to v-a3e0f83 - commit 3d94dd42645922214fc2f5bc09cfa7c597323198
  - Better detect zombie/defunct processes on containers and consider the
    processes dead. This should improve the appsignal-agent start behavior.
- Fix Sequel install hook version detection mismatch. PR #553
- Improve support for older Sidekiq versions. PR #555

## 2.9.11
- Bump agent to v-a718022
  - Fix container CPU runtime metrics.
    See https://github.com/appsignal/probes-rs/pull/38 for more information.
  - Improve host metrics calculations accuracy for counter metrics.
    See https://github.com/appsignal/probes-rs/pull/40 for more information.
  - Support Kernel 4.18+ format of /proc/diskstats file parsing.
    See https://github.com/appsignal/probes-rs/pull/39 for more information.

## 2.9.10
- Fix Puma minutely probe start where `daemonize` is set to `true`. PR #548

## 2.9.9
- Fix error in the ActiveSupport::Notifications integration when a transaction
  gets completed during event instrumentation. PR #532
- Fix Redis constant load error. PR #543
- Add more logging for errors in debug mode. PR #544
- Deprecate notify_of_deploy command. PR #545
- Always call the block given to `Appsignal.monitor_transaction` and log errors
  from the helper even when AppSignal is not active. PR #547

## 2.9.8
- Fix Ruby 1.9 compatibility in extension installation. PR #531

## 2.9.7
- Fix minutely probes not being loaded from Rails initializers. PR #528

## 2.9.6
- Print link to diagnose docs on unsuccessful demo command. PR #512
- Add support for minutely probe `.dependencies_present?` check. PR #523
- Do not activate Sidekiq minutely probe on unsupported Redis gem versions.
  PR #523.

## 2.9.5
- Improve logging in minutely probes. PR #508
- Delay the first minutely probe for a bit, since it might take some
  time for dependencies to initialize. PR #511

## 2.9.4
- Log error backtraces in minutely probes as debug messages. PR #495
- Don't add cluster behavior in Puma single mode. PR #504
- Only register ActionView event formatter in Rails. PR #503
- Convert Sidekiq latency from seconds to ms. PR #505

## 2.9.3
- Remove GCProbe. PR #501

## 2.9.2
- Fix Puma.stats calls. PR #496
- Only send Puma metrics if available. PR #497
- Track memory metrics of the current process. PR #499

## 2.9.1
- Fix memory leak in custom metrics key names.
  Commit 9064e2ccfd19ee05c333d0ecda4deafdd743629e

## 2.9.0
- Fix installations using git source. PR #455
- Track installation results in installation report. PR #450
- Fix Rails 6 deprecation warnings. PR #460, PR #478, PR #483
- Improve error handling in minutely probes mechanism. PR #467
- Only allow one minutely probe thread to run at a time. PR #469
- Change minutely probes register method to use a key for every probe. PR #473
- Send Sidekiq metrics by default. PR #471
- Send MongoDB metrics by default. PR #472
- Fix Ruby 2.6 deprecation warnings. PR #479
- Support blocks for `Appsignal.send_error` to add more metadata to the
  AppSignal transaction. PR #481
- Move instrumentation & metrics helpers to modules. PR #487
- Add Puma minutely probe. PR #488
- Log invalid EventFormatter registrations as errors. PR #491
- Support container CPU host metrics.
  Commit f2fca1ec5a850cd84fbc8cefe63af8f039ebb155
- Support StatsD server in agent.
  Commit f2fca1ec5a850cd84fbc8cefe63af8f039ebb155
- Fix samples being reported for multiple namespaces.
  Commit f2fca1ec5a850cd84fbc8cefe63af8f039ebb155
- Report memory and swap usage in percent using the memory_usage and
  swap_usage metrics. Commit f2fca1ec5a850cd84fbc8cefe63af8f039ebb155

## 2.8.4
- Log memory usage of agent if high.
  Commit 46cf3770e13eff9f5fccbf8a4525a8dbfd8eeaad
- Fix `Appsignal::Transaction.pause!`. PR #482

## 2.8.3
- Fix multi user permission issue for agent directories and files.
  Commit ab1b35f850777d5999b41627d75be0b3904bc0a1

## 2.8.2
- Remove Bundler requirement from diagnose command. PR #451
- Fix Delayed::Job action name reporting for structs. PR #463

## 2.8.1
- Fix installation on Ruby 2.6 for libc and musl library builds. PR #453

## 2.8.0
- Group extension and agent tests in diagnose output. PR #437
- Add diagnose --[no-]send-report option. PR #438
- Print deprecation warnings to STDOUT as well. PR #439
- Diagnose command starts the AppSignal logger. PR #440
- Send appsignal.log file contents with diagnose report. PR #442
- Track source of config option for diagnose report. PR #444
- Link back to AppSignal diagnose report page. Claim you reports. PR #445
- Print only last 10 lines of files in diagnose report output. PR #442 & #447
- Support container memory host metrics better. PR #448
- Build dynamic musl extension library. Supports JRuby for musl builds. PR #448
- Change `files_world_accessible` permissions to not make files executable.
  PR #448
- Make agent debug logging for disk IO metrics more robust. PR #448

## 2.7.3 Beta
- Add user and group context to diagnose report. PR #436
- Add user and group context to agent logs. PR #436
- Fixes for running with multiple users

## 2.7.2
- Change the order of instructions in the install script for Rails. PR #433
- Fix linking issues on multi-stage build setups. PR #434

## 2.7.1
- Improve error log on unsupported architecture and build combination on
  install. PR #426
- Improve performance when garbage collection profiling is disabled. PR #429

## 2.7.0
- Detect Kubernetes containers as containers for `running_in_container`
  config option. Commit 60822aac24ccc394df073091c64f05096455942d.
- Fix in memory logger initialization. PR #416
- Organize classes in their own files. PR #417
- Move tag value limit handling to extension. PR #418
- Add working_directory_path config option. PR #421
- Use doubles values in custom metrics functions. PR #422
- Bump agent to e41c3c0. Commit 8056af037f82eda156c5946911012e5c742b5664

## 2.6.1
- Remove request_headers warning and use sane default. PR #410
- Fix metrics format for internal agent metrics. PR #411

## 2.6.0
- Enable frozen strings by default. PR #384
- Add `revision` config option. PR #388
- Avoid generating unique action names for Padrino. PR #393
- Add `request_headers` filter configuration. PR #395
- Support tags for custom metrics. PR #398
- Add filter_session_data config option. PR #402 & #409
- Move default hostname behavior to extension. PR #404
- Add `request_headers` config to installation step. PR #406
- Rename ParamsSanitizer to HashSanitizer. PR #408
- Fix empty action name issue. Commit b292c2c93c8935ab54fc4d16598fa534c9cc9c90

## 2.5.3
- Fix Sidekiq action names containing arguments. PR #401

## 2.5.2
- Support Sidekiq delay extension for ActiveRecord instances. If using this
  feature in your app, an update is strongly recommended! PR #387
- Improve custom event formatter registration. An event formatter can now be
  registered in a Rails initializer after AppSignal has been loaded/started.
  PR #397

## 2.5.1
- Improve internal sample storage in agent.
  Commit 2c8eae26685c7a1517cf2e57b44edd1557a502f2
- No longer set _APPSIGNAL_AGENT_VERSION environment variable. PR #385

## 2.5.0
- Fix Capistrano config overrides. PR #375
- Add JRuby beta support. PR #376
- Fix locking issue on diagnose mode run.
  Commit e6c6de811f8115a73050fc865e89dd4945ddec57
- Increase stored length of error messages.
  Commit e6c6de811f8115a73050fc865e89dd4945ddec57

## 2.4.3
- Store more details for Redis events. PR #374

## 2.4.2
- Store agent architecture rather than platform. PR #367
- Improve documentation for `Appsignal.monitor_transaction` better.
  Commit e53987ba36a79fc8883f2e59322946297ddee773
- Change log level from info to debug for value comparing failures.
  Commit ecef28b28edaff46b95f53a916c93021dc763160
- Collect free memory host metric.
  Commit ecef28b28edaff46b95f53a916c93021dc763160
- Fix crashes when Set wasn't required before AppSignal, such as in the CLI.
  PR #373

## 2.4.1
- Add Que integration. PR #361
- Support Sidekiq delayed extension job action names better. Now action names
  are reported as their class and class method name (`MyClass.method`), rather
  than `Sidekiq::Extensions::DelayedClass#perform` for all jobs through that
  extension. PR #362
- Support Sidekiq Enterprise encrypted values. PR #365
- Use musl build for older libc systems. PR #366

## 2.4.0
- Add separate GNU linux build. PR #351 and
  Commit d1763f4dcb685608468a73f3192226f60f66b217
- Add separate FreeBSD build
  Commit d1763f4dcb685608468a73f3192226f60f66b217
- Fix crashes when using a transaction from multiple processes in an
  unsupported way.
  Commit d1763f4dcb685608468a73f3192226f60f66b217
- Auto restart agent when none is running
  Commit d1763f4dcb685608468a73f3192226f60f66b217
- Add `appsignal_user` Capistrano config option. PR #355
- Track Exception-level exceptions. PR #356
- Add tags and namespace arguments to `Appsignal.listen_for_error`. PR #357
- Revert Sidekiq delayed extension job action names fix.
  Commit 9b84a098604de5ef5e52645ba7fcb09d84f66eaa

## 2.3.7
- Support Sidekiq delayed extension job action names better. Now action names
  are reported as their class and class method name (`MyClass.method`), rather
  than `Sidekiq::Extensions::DelayedClass#perform` for all jobs through that
  extension. PR #348

## 2.3.6
- Allow configuration of permissions of working directory. PR #336
- Fix locking bug that delayed extension shutdown.
  Commit 51d90bb1207affc2c88f7cff5035a2c36acf9784
- Log extension start with app revision if present
  Commit 51d90bb1207affc2c88f7cff5035a2c36acf9784

## 2.3.5

Yanked

## 2.3.4
- Fix naming for ActiveJob integration with DelayedJob. PR #345

## 2.3.3
- Accept mixed case env variable values for the `true` value. PR #333
- Don't record sensitive HTTP_X_AUTH_TOKEN header. PR #334
- Support dry run option for Capistrano 3.5.0 and higher. PR #339
- Agent and extension update. Improve agent connection handling. Commit
  e75d2f9b520d46f6cd0266b484b2c26c3bdc8882

## 2.3.2
- Improve Rake argument handling. Allow for more detailed view of which
  arguments a tasks receives. PR #328

## 2.3.1
- Fix ActiveSupport::Notifications hook not supporting non-string names for
  events. PR #324

## 2.3.0
- Fix Shoryuken instrumentation when body is a string. PR #266
- Enable ActiveSupport instrumentation at all times. PR #274
- Add parameter filtering for background jobs. Automatically uses the AppSignal
  parameter filtering. PR #280
- Improve log messages for transactions. PR #293
- Remove thread_safe dependency. PR #294
- Add `Transaction#params` attribute for custom parameters. PR #295
- Fix queue time on DelayedJob integration. PR #297
- Add ActionCable support. PR #309
- Finish ActiveSupport notifications events when they would encounter a `raise`
  or a `throw`. PR #310
- Add `ignore_namespaces` option. PR #312
- Truncate lengthy parameter values to 2000 characters.
  Commit 65de1382f5f453b624781cde6e0544c89fdf89ef and
  d3ca2a545fb22949f3369692dd57d49b4936c739.
- Disable gracefully on Microsoft Windows. PR #313
- Add tags and namespace arguments to `Appsignal.set_error`. PR #317

## 2.2.1
- Fix support for Rails 5.1. PR #286
- Fix instrumentation that would report a duration of `0ms` for all DataMapper
  queries. PR #290
- Finish events when `Appsignal.instrument` encounters a `raise` or a `throw`.
  PR #292

## 2.2.0
- Support Ruby 2.4 better. PR #234
- Initial setup for documenting the Ruby gem's code. PR #243
- Move `running_in_container` auto detection to extension for easy reuse.
  PR #249
- Allow overriding of action and namespace for a transaction. PR #254
- Prefix all agent configuration environment variables with an underscore to
  separate the two usages. PR #258
- Force agent to run in diagnostic mode even when the user config is set to
  `active: false`. PR #260
- Stub JS error catching endpoint when not active. PR #263
- Use better event names for Padrino integration. PR #265
- No longer gzip payloads send by the Ruby gem transmitter. PR #269
- Send diagnostics data report to AppSignal on request. PR #270
- When JS exception endpoint payload is empty return 400 code. PR #271
- Remove hardcoded DNS servers from agent and add config option. PR #278

## 2.1.2
- Fix error with Grape request methods defined with symbols. PR #259

## 2.1.1
- Fix DNS issue related to the musl build.
  Commit 732c877de8faceabe8a977bf80a82a6a89065c4d and
  84e521d20d4438f7b1dda82d5e9f1f533ae27c4b
- Update benchmark and add load test. PR #248
- Fix configuring instrument Redis and Sequel from env. PR #257

## 2.1.0
- Add support for musl based libc (Alpine Linux). PR #229
- Implement `Appsignal.is_ignored_error?` and `Appsignal.is_ignored_action?`
  logic in the AppSignal extension. PR #224
- Deprecate `Appsignal.is_ignored_error?`. PR #224
- Deprecate `Appsignal.is_ignored_action?`. PR #224
- Enforce a coding styleguide with RuboCop. PR #226
- Remove unused `Appsignal.agent` attribute. PR #244
- Deprecate unused `Appsignal::AuthCheck` logger argument. PR #245

## 2.0.6
- Fix `Appsignal::Transaction#record_event` method call. PR #240

## 2.0.5
- Improved logging for agent connection issues.
  Commit cdf9d3286d704e22473eb901c839cab4fab45a6f
- Handle nil request/environments in transactions. PR #231

## 2.0.4
- Use consistent log format for both file and STDOUT logs. PR #203
- Fix log path in `appsignal diagnose` for Rails applications. PR #218, #222
- Change default log path to `./log` rather than project root for all non-Rails
  applications. PR #222
- Load the `APPSIGNAL_APP_ENV` environment configuration option consistently
  for all integrations. PR #204
- Support the `--environment` option on the `appsignal diagnose` command. PR
  #214
- Use the real system `/tmp` directory, not a symlink. PR #219
- Run the AppSignal agent in diagnose mode in the `appsignal diagnose` command.
  PR #221
- Test for directory and file ownership and permissions in the
  `appsignal diagnose` command. PR #216
- Test if current user is `root` in the `appsignal diagnose` command. PR #215
- Output last couple of lines from `appsignal.log` on agent connection
  failures.
- Agent will no longer fail to start if no writable log path is found.
  Commit 8920865f6158229a46ed4bd1cc98d99a849884c0, change in agent.
- Internal refactoring of the test suite and the `appsignal install` command.
  PR #200, #205

## 2.0.3
- Fix JavaScript exception catcher throwing an error on finishing a
  transaction. PR #210

## 2.0.2
- Fix Sequel instrumentation overriding existing logic from extensions. PR #209

## 2.0.1
- Fix configuration load order regression for the `APPSIGNAL_PUSH_API_KEY`
  environment variable's activation behavior. PR #208

## 2.0.0
- Add `Appsignal.instrument_sql` convenience methods. PR #136
- Use `Appsignal.instrument` internally instead of ActiveSupport
  instrumentation. PR #142
- Override ActiveSupport instrument instead of subscribing. PR #150
- Remove required dependency on ActiveSupport. Recommended you use
  `Appsignal.instrument` if you don't need `ActiveSupport`. PR #150 #142
- Use have_library to link the AppSignal extension `libappsignal`. PR #148
- Rename `appsignal_extension.h` to `appsignal.h`.
  Commit 9ed7c8d83f622d5a79c5c21d352b3360fd7e8113
- Refactor rescuing of Exception. PR #173
- Use GC::Profiler to track garbage collection time. PR #134
- Detect if AppSignal is running in a container or Heroku. PR #177 #178
- Change configuration load order to load environment settings after
  `appsignal.yml`. PR #178
- Speed up payload generation by letting the extension handle it. PR #175
- Improve `appsignal diagnose` formatting and output more data. PR #187
- Remove outdated `appsignal:diagnose` rake tasks. Use `appsignal diagnose`
  instead. PR #193
- Fix JavaScript exception without names resulting in errors themselves. PR #188
- Support namespaces in Grape routes. PR #189
- Change STDOUT output to always mention "AppSignal", not "Appsignal". PR #192
- `appsignal notify_of_deploy` refactor. `--name` will override any
  other `name` config. `--environment` is only required if it's not set in the
  environment. PR #194
- Allow logging to STDOUT. Available for the Ruby gem and C extension. The
  `appsignal-agent` process will continue log to file. PR #190
- Remove deprecated methods. PR #191
- Send "ruby" implementation name with version number for better identifying
  different language implementations. PR #198
- Send demonstration samples to AppSignal using the `appsignal install`
  command instead of asking the user to start their app. PR #196
- Add `appsignal demo` command to test the AppSignal demonstration samples
  instrumentation manually and not just during the installation. PR #199

## 1.3.6
- Support blocks arguments on method instrumentation. PR #163
- Support `APPSIGNAL_APP_ENV` for Sinatra. PR #164
- Remove Sinatra install step from "appsignal install". PR #165
- Install Capistrano integration in `Capfile` instead of `deploy.rb`. #166
- More robust handing of non-writable log files. PR #160 #158
- Cleaner internal exception handling. PR #169 #170 #171 #172 #173
- Support for mixed case keywords in sql lexing. appsignal/sql_lexer#8
- Support for inserting multiple rows in sql lexing. appsignal/sql_lexer#9
- Add session_overview to JS transaction data.
  Commit af2d365bc124c01d7e9363e8d825404027835765

## 1.3.5

- Fix SSL certificate config in appsignal-agent. PR #151
- Remove mounted_at Sinatra middleware option. Now detected by default. PR #146
- Sinatra applications with middleware loading before AppSignal's middleware
  would crash a request. Fixed in PR #156

## 1.3.4

- Fix argument order for `record_event` in the AppSignal extension

## 1.3.3

- Output AppSignal environment on `appsignal diagnose`
- Prevent transaction crashes on Sinatra routes with optional parameters
- Listen to `stage` option to Capistrano 2 for automatic environment detection
- Add `appsignal_env` option to Capistrano 2 to set a custom environment

## 1.3.2
- Add method to discard a transaction
- Run spec suite with warnings, fixes for warnings

## 1.3.1
- Bugfix for problem when requiring config from installer

## 1.3.0
- Host metrics is now enabled by default
- Beta of minutely probes including GC metrics
- Refactor of param sanitization
- Param filtering for non-Rails frameworks
- Support for modular Sinatra applications
- Add Sinatra middleware to `Sinatra::Base` by default
- Allow a new transaction to be forced by sinatra instrumentation
- Allow hostname to be set with environment variable
- Helpers for easy method instrumentation
- `Appsignal.instrument` helper to easily instrument blocks of code
- `record_event` method to instrument events without a start hook
- `send_params` is now configurable via the environment
- Add DataMapper integration
- Add webmachine integration
- Allow overriding Padrino environment with APPSIGNAL_APP_ENV
- Add mkmf.log to diagnose command
- Allow for local install with bundler `bundle exec rake install`
- Listen to `stage` option to Capistrano 3 for automatic environment detection
- Add `appsignal_env` option to Capistrano 3 to set a custom environment

## 1.2.5
- Bugfix in CPU utilization calculation for host metrics

## 1.2.4
- Support for adding a namespace when mounting Sinatra apps in Rails
- Support for negative numbers and ILIKE in the sql lexer

## 1.2.3
- Catch nil config for installer and diag
- Minor performance improvements
- Support for arrays, literal value types and function arguments in sql lexer

## 1.2.2
- Handle out of range numbers in queue lenght and metrics api

## 1.2.1
- Use Dir.pwd in CLI install wizard
- Support bignums when setting queue length
- Support for Sequel 4.35
- Add env option to skip errors in Sinatra
- Fix for queue time calculation in Sidekiq (by lucasmazza)

## 1.2.0
- Restart background thread when FD's are closed
- Beta version of collecting host metrics (disabled by default)
- Hooks for Shuryoken
- Don't add errors from env if raise_errors is off for Sinatra

## 1.1.9
- Fix for race condition when creating working dir exactly at the same time
- Make diag Rake task resilient to missing config

## 1.1.8
- Require json to fix problem with using from Capistrano

## 1.1.7
- Make logging resilient for closing FD's (daemons gem does this)
- Add support for using Resque through ActiveJob
- Rescue more expections in json generation

## 1.1.6
- Generic Rack instrumentation middleware
- Event formatter for Faraday
- Rescue and log errors in transaction complete and fetching params

## 1.1.5
- Support for null in sql sanitization
- Add require to deploy.rb if present on installation
- Warn when overwriting already existing transaction
- Support for x86-linux
- Some improvements in debug logging
- Check of log file path is writable
- Use bundled CA certs when installing agent

## 1.1.4
- Better debug logging for agent issues
- Fix for exception with nil messages
- Fix for using structs as job params in Delayed Job

## 1.1.3
- Fix for issue where Appsignal.send_exception clears the current
  transaction if it is present
- Rails 3.0 compatibility fix

## 1.1.2
- Bug fix in notify of deploy cli
- Better support for nil, true and false in sanitization

## 1.1.1
- Collect global metrics for GC durations (in beta, disabled by default)
- Collect params from Delayed Job in a reliable way
- Collect perams for Delayed Job and Sidekiq when using ActiveJob
- Official Grape support
- Easier installation using `bundle exec appsignal install`

## 1.1.0
Yanked

## 1.0.7
- Another multibyte bugfix in sql sanizitation

## 1.0.6
- Bugfix in sql sanitization when using multibyte utf-8 characters

## 1.0.5
- Improved sql sanitization
- Improved mongoid/mongodb sanitization
- Minor performance improvements
- Better handling for non-utf8 convertable strings
- Make gem installable (but not functional) on JRuby

## 1.0.4
- Make working dir configurable using `APPSIGNAL_WORKING_DIR_PATH` or `:working_dir_path`

## 1.0.3
- Fix bug in completing JS transactions
- Make Resque integration robust for bigger payloads
- Message in logs if agent logging cannot initialize
- Call `to_s` on DJ id to see the id when using MongoDB

## 1.0.2
- Bug fix in format of process memory measurements
- Event formatter for `instantiation.active_record`
- Rake integration file for backwards compatibility
- Don't instrument mongo-ruby-driver when transaction is not present
- Accept method calls on extension if it's not loaded
- Fix for duplicate notifications subscriptions when forking

## 1.0.1
- Fix for bug in gem initialization when using `safe_yaml` gem

## 1.0.0
- New version of event formatting and collection
- Use native library and agent
- Use API V2
- Support for Mongoid 5
- Integration into other gems with a hooks system
- Lots of minor bug fixes and improvements

## 0.11.15
- Improve Sinatra support

## 0.11.14
- Support ActiveJob wrapped jobs
- Improve proxy support
- Improve rake support

## 0.11.13
- Add Padrino support
- Add Rake task monitoring
- Add http proxy support
- Configure Net::HTTP to only use TLS
- Don't send queue if there is no content
- Don't retry transmission when response code is 400 (no content)
- Don't start Resque IPC server when AppSignal is not active
- Display warning message when attempting to send a non-exception to `send_exception`
- Fix capistrano 2 detection
- Fix issue with Sinatra integration attempting to attach an exception to a transaction that doesn't exist.

## 0.11.12
- Sanitizer will no longer inspect unknown objects, since implementations of inspect sometimes trigger unexpected behavior.

## 0.11.11
- Reliably get errors in production for Sinatra

## 0.11.10
- Fix for binding bug in exceptions in Resque
- Handle invalidly encoded characters in payload

## 0.11.9
- Fix for infinite attempts to transmit if there is no valid api key

## 0.11.8
- Add frontend error catcher
- Add background job metadata (queue, priority etc.) to transaction overview
- Add APPSIGNAL_APP_ENV variable to Rails config, so you can override the environment
- Handle http queue times in microseconds too

## 0.11.7
- Add option to override Job name in Delayed Job

## 0.11.6
- Use `APPSIGNAL_APP_NAME` and `APPSIGNAL_ACTIVE` env vars in config
- Better Sinatra support: Use route as action and set session data for Sinatra

## 0.11.5
- Add Sequel gem support (https://github.com/jeremyevans/sequel)

## 0.11.4
- Make `without_instrumentation` thread safe

## 0.11.3
- Support Ruby 1.9 and up instead of 1.9.3 and up

## 0.11.2
- If APP_REVISION environment variable is set, send it with the log entry.

## 0.11.1
- Allow a custom request_class and params_method on  Rack instrumentation
- Loop through env methods instead of env
- Add HTTP_CLIENT_IP to env methods

## 0.11.0
- Improved inter process communication
- Retry sending data when the push api is not reachable
- Our own event handling to allow for more flexibility and reliability
  when using a threaded environment
- Resque officially supported!

## 0.10.6
- Add config option to skip session data

## 0.10.5
- Don't shutdown in `at_exit`
- Debug log about missing name in config

## 0.10.4
- Add REQUEST_URI and PATH_INFO to env params allowlist

## 0.10.3
- Shut down all operations when agent is not active
- Separately rescue OpenSSL::SSL::SSLError

## 0.10.2
- Bugfix in event payload sanitization

## 0.10.1
- Bugfix in event payload sanitization

## 0.10.0
- Remove ActiveSupport dependency
- Use vendored notifications if ActiveSupport is not present
- Update bundled CA certificates
- Fix issue where backtrace can be nil
- Use Appsignal.monitor_transaction to instrument and log errors for
  custom actions
- Add option to ignore a specific action

## 0.9.6
- Convert to primitives before sending through pipe

## 0.9.5
Yanked

## 0.9.4
- Log Rails and Sinatra version
- Resubscribe to notifications after fork

## 0.9.3
- Log if appsignal is not active for an environment

## 0.9.2
- Log Ruby version and platform on startup
- Log reason of shutting down agent

## 0.9.1
- Some debug logging tweaks

## 0.9.0
- Add option to override Capistrano revision
- Expanded deploy message in Capistrano
- Refactor of usage of Thread.local
- Net::HTTP instrumentation
- Capistrano 3 support

## 0.8.15
- Exception logging in agent thread

## 0.8.14
- Few tweaks in logging
- Clarify Appsignal::Transaction.complete! code

## 0.8.13
- Random sleep time before first transmission of queue

## 0.8.12
- Workaround for frozen string in Notification events
- Require ActiveSupport::Notifications to be sure it's available

## 0.8.11
- Skip enqueue, send_exception and add_exception if not active

## 0.8.10
- Bugfix: Don't pause agent when it's not active

## 0.8.9
Yanked

## 0.8.8
- Explicitely require securerandom

## 0.8.7
- Dup process action event to avoid threading issue
- Rescue failing inspects in param sanitizer
- Add option to pause instrumentation

## 0.8.6
- Resque support (beta)
- Support tags in Appsignal.send_exception
- Alias tag_request to tag_job, for background jobs
- Skip sanitization of env if env is nil
- Small bugfix in forking logic
- Don't send params if send_params is off in config
- Remove --repository option in CLI
- Name option in appsignal notify_of_deploy CLI
- Don't call to_hash on ENV
- Get error message in CLI when config is not active

## 0.8.5
- Don't require revision in CLI notify_of_deploy

## 0.8.4
- Skip session sanitize if not a http request
- Use appsignal_config in Capistrano as initial config

## 0.8.3
- Restart thread when we've been forked
- Only notify of deploy when active in capistrano
- Make sure env is a string in config

## 0.8.2
- Bugfix in Delayed Job integration
- appsignal prefix when logging to stdout
- Log to stdout on Shelly Cloud

## 0.8.1
- Fix in monitoring of queue times

## 0.8.0
- Support for background processors (Delayed Job and Sidekiq)

## 0.7.1
- Better support for forking webservers

## 0.7.0
- Mayor refactor and cleanup
- New easier onboarding process
- Support for Rack apps, including experimental Sinatra integration
- Monitor HTTP queue times
- Always log to stdout on Heroku

## 0.6.7
- Send HTTP_X_FORWARDED_FOR env var

## 0.6.6
- Add Appsignal.add_exception

## 0.6.5
- Fix bug where fast requests are tracked with wrong action

## 0.6.4
- More comprehensive debug logging

## 0.6.3
- Use a mutex around access to the aggregator
- Bugfix for accessing connection config in Rails 3.0
- Add Appsignal.tag_request
- Only warn if there are duplicate push keys

## 0.6.2
- Bugfix in backtrace cleaner usage for Rails 4

## 0.6.1
- Bugfix in Capistrano integration

## 0.6.0
- Support for Rails 4
- Data that's posted to AppSignal is now gzipped
- Add Appsignal.send_exception and Appsignal.listen_for_exception
- We now us the Rails backtrace cleaner

## 0.5.5
- Fix minor bug

## 0.5.4
- Debug option in config to get detailed logging

## 0.5.3
- Fix minor bug

## 0.5.2
- General improvements to the Rails generator
- Log to STDOUT if writing to log/appsignal.log is not possible (Heroku)
- Handle the last transactions before the rails process shuts down
- Require 'erb' to enable dynamic config<|MERGE_RESOLUTION|>--- conflicted
+++ resolved
@@ -1,6 +1,9 @@
 # Changelog
 
-<<<<<<< HEAD
+## 2.10.0
+- Add validation for empty Push API key. Empty keys will no longer start
+  AppSignal. PR #569
+
 ## 2.9.18
 - Bump agent to v-c348132
   - Improve transmitter logging on timeout
@@ -8,11 +11,6 @@
     multiple times.
   - Add transaction debug mode
   - Wrap Option in Mutex in TransactionInProgess
-=======
-## 2.10.0
-- Add validation for empty Push API key. Empty keys will no longer start
-  AppSignal. PR #569
->>>>>>> 319c032a
 
 ## 2.9.17
 - Handle missing file and load errors from `application.rb` in `appsignal
