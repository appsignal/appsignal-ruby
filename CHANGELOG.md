--- conflicted
+++ resolved
@@ -1,4 +1,3 @@
-<<<<<<< HEAD
 # 0.10.0
 * Remove ActiveSupport dependency
 * Use vendored notifications if ActiveSupport is not present
@@ -7,10 +6,9 @@
 * Use Appsignal.monitor_transaction to instrument and log errors for
   custom actions
 * Add option to ignore a specific action
-=======
+
 # 0.9.5
 * Convert to primitives before sending through pipe
->>>>>>> d293c0dd
 
 # 0.9.4
 * Log Rails and Sinatra version
