--- conflicted
+++ resolved
@@ -1,6 +1,5 @@
 # Changelog
 
-<<<<<<< HEAD
 # 2.11.0
 - Track queue time regardless of namespace. Support custom namespaces. PR #602
 - Improve deprecation message from frontend error middleware. PR #620
@@ -24,7 +23,7 @@
 - Always report Active Job ID, an internal ID used by Active Job. PR #639
 - Support Delayed::Job jobs without specific method name, using
   `Delayed::Job.enqueue`. PR #642
-=======
+
 # 2.10.11
 - Fix extension install report status output in `appsignal diagnose`. PR #636
 - Support setting a specific configuration file to load with the
@@ -33,7 +32,6 @@
 # 2.10.10
 - Bump agent to v-4548c88. PR #634
   - Fix issue with host metrics values being reported as "Infinity".
->>>>>>> 98c8bbc5
 
 # 2.10.9
 - Use http proxy if configured when downloading agent. PR #606
