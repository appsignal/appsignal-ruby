--- conflicted
+++ resolved
@@ -1,19 +1,16 @@
-<<<<<<< HEAD
 # 0.9.0
 * Add option to override Capistrano revision
 * Expanded deploy message in Capistrano
-* Random first sleep in background thread
 * Refactor of usage of Thread.local
 * Net::HTTP instrumentation
 * Capistrano 3 support
-=======
+
 # 0.8.13
 * Random sleep time before first transmission of queue
 
 # 0.8.12
 * Workaround for frozen string in Notification events
 * Require ActiveSupport::Notifications to be sure it's available
->>>>>>> 09d59c8d
 
 # 0.8.11
 * Skip enqueue, send_exception and add_exception if not active
