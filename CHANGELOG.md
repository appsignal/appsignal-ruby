# Changelog

<<<<<<< HEAD
# 2.11.0
- Track queue time regardless of namespace. Support custom namespaces. PR #602
- Improve deprecation message from frontend error middleware. PR #620
- Report Ruby environment metadata. PR #621, #627, #619, #618
- Refactor: Move minutely probes to their own files and modules. PR #623
- Allow custom action names in Que integration. Needed for Active Job
  integration. PR #628
- Add Active Job support. Support Active Job without separate AppSignal
  integration of the background job library. Add support for previously
  unsupported Active Job adapters. Adapters that were previously already
  supported (Sidekiq, DelayedJob and Resque) still work in this new setup.
  PR #629
- Add automatic Resque integration. Remove manual Resque and Resque Active Job
  integrations. PR #630
- Fix issue with unknown events from being reported as often for long running
  agents. Commit ba9afb538f44c68b8035a8cf40a39d89bc77b021
- Add support for Active Job priority. PR #632
- Track Active Job job metrics for magic dashboard. PR #633
- Report Sidekiq `jid` (job id) as transaction id, reported as "request_id" on
  AppSignal.com. PR #640
- Always report Active Job ID, an internal ID used by Active Job. PR #639
- Support Delayed::Job jobs without specific method name, using
  `Delayed::Job.enqueue`. PR #642
- Print warnings using Kernel.warn. PR #648
- Update AuthCheck class to use DeprecationMessage helper. PR #649
- Print extension load error when AppSignal is loaded. PR #651
=======
# 2.10.12
- Fix `working_directory_path` config option loaded from environment variables.
  PR #653
>>>>>>> 1caffbed

# 2.10.11
- Fix extension install report status output in `appsignal diagnose`. PR #636
- Support setting a specific configuration file to load with the
  `Appsignal::Config` initializer. PR #638

# 2.10.10
- Bump agent to v-4548c88. PR #634
  - Fix issue with host metrics values being reported as "Infinity".

# 2.10.9
- Use http proxy if configured when downloading agent. PR #606
- Clear event details cache every 48 hours.
  Commit eb5e899db69fcd7cfa221567bfd6ac04f2654c9c
- Add support for Resque ActiveJob queue time reporting. PR #616

## 2.10.8
- Fix failed checksum error log. PR #609
- Fix DelayedJob action name detection for objects that listen to the `[]`
  method and return a non-String value. #611
- CI test build improvements. PR #607, #608, #614

## 2.10.7
- Revert fix for compatibility with the `http_logger` gem. PR #604.
  For more information, see issue #603 about our reasoning and discussion.

## 2.10.6
- Check if queued payloads are for correct app and not expired

## 2.10.5
- Improve Ruby 1.9 compatibility. PR #591
- Add grape.skip_appsignal_error request env. PR #588
  More information: https://docs.appsignal.com/ruby/integrations/grape.html
- Fix compatibility with the `http_logger` gem. Fix `SystemStackError`. PR #597

## 2.10.4
- Fix `Appsignal::Transaction#set_http_or_background_action` helper (used by
  `Appsignal.monitor_transaction`), to allow overwriting the action name of a
  `Transaction` with `Appsignal.set_action`. PR #594
- Move build to Semaphore. PR #587, #590 and #592

## 2.10.3
- Only warn about reused transactions once. Repeated occurrences are logged as
  debug messages. PR #585

## 2.10.2
- Fix wait_for test suite helper. PR #581
- Fix exception handling of config file issues. PR #582
  - The improvement introduced in #517 didn't fetch the class name correctly
    causing an error on most scenarios.

## 2.10.1
- Update to more recent bundled SSL CA certificates. PR #577
- Remove TLS version lock from transmitter used by diagnose command, preventing
  it from sending the report. Was locked to TLS v1, now uses the Ruby default.
  PR #580

## 2.10.0
- Rescue errors while parsing `appsignal.yml` file. It will prints a warning
  instead. PR #517
- Refactoring: Reduce class variable usage. PR #520
- Bump log level about starting new transactions while a transaction is already
  active from debug to a warning. PR #525
- Refactoring: Add internal AppSignal test helpers and other test suite
  refactorings. PR #536, #537, #538, #539
- Fix internal Rakefile loading on Ruby 1.9.3. PR #541
- Add a `--no-color` option to the `appsignal install` command. PR #550
- Add output coloring to `appsignal diagnose` warnings. PR #551
- Add validation for empty Push API key. Empty Push API key values will no
  longer start AppSignal. PR #569
- Deprecate the JSExceptionCatcher middleware in favor of our new front-end
  JavaScript integration (https://docs.appsignal.com/front-end/). PR #572

## 2.9.18
- Bump agent to v-c348132
  - Improve transmitter logging on timeout
  - Improve queued payloads transmitter. Should prevent payloads being sent
    multiple times.
  - Add transaction debug mode
  - Wrap Option in Mutex in TransactionInProgess

## 2.9.17
- Handle missing file and load errors from `application.rb` in `appsignal
  install` for Rails apps. PR #568
- Support minutely probes for Puma in clustered mode. PR #570
  See the installation instructions for the Puma plugin:
  https://docs.appsignal.com/ruby/integrations/puma.html

## 2.9.16
- Check set_error arguments for Exceptions. PR #565
- Bump agent to v-1d8917f - commit 737d6b1b8fc9cd2c0564050bb04246d9267dceb7
  - Only attempt to send queued payloads if we have a successful transmission.

## 2.9.15
- Bump agent to v-690f4b8 - commit cf4f3787395c8524079f3bed3b2c2367296482a9
  - Validate transmission_interval option.

## 2.9.14
- Support mirrors when downloading the agent & extension. PR #558
- Support Que's upcoming 1.0.0 release. PR #557

## 2.9.13
- Bump agent to v-e1c9363
  - Detect revision from Heroku dynos automatically when Dyno Metadata is
    turned on.

## 2.9.12
- Bump agent to v-a3e0f83 - commit 3d94dd42645922214fc2f5bc09cfa7c597323198
  - Better detect zombie/defunct processes on containers and consider the
    processes dead. This should improve the appsignal-agent start behavior.
- Fix Sequel install hook version detection mismatch. PR #553
- Improve support for older Sidekiq versions. PR #555

## 2.9.11
- Bump agent to v-a718022
  - Fix container CPU runtime metrics.
    See https://github.com/appsignal/probes-rs/pull/38 for more information.
  - Improve host metrics calculations accuracy for counter metrics.
    See https://github.com/appsignal/probes-rs/pull/40 for more information.
  - Support Kernel 4.18+ format of /proc/diskstats file parsing.
    See https://github.com/appsignal/probes-rs/pull/39 for more information.

## 2.9.10
- Fix Puma minutely probe start where `daemonize` is set to `true`. PR #548

## 2.9.9
- Fix error in the ActiveSupport::Notifications integration when a transaction
  gets completed during event instrumentation. PR #532
- Fix Redis constant load error. PR #543
- Add more logging for errors in debug mode. PR #544
- Deprecate notify_of_deploy command. PR #545
- Always call the block given to `Appsignal.monitor_transaction` and log errors
  from the helper even when AppSignal is not active. PR #547

## 2.9.8
- Fix Ruby 1.9 compatibility in extension installation. PR #531

## 2.9.7
- Fix minutely probes not being loaded from Rails initializers. PR #528

## 2.9.6
- Print link to diagnose docs on unsuccessful demo command. PR #512
- Add support for minutely probe `.dependencies_present?` check. PR #523
- Do not activate Sidekiq minutely probe on unsupported Redis gem versions.
  PR #523.

## 2.9.5
- Improve logging in minutely probes. PR #508
- Delay the first minutely probe for a bit, since it might take some
  time for dependencies to initialize. PR #511

## 2.9.4
- Log error backtraces in minutely probes as debug messages. PR #495
- Don't add cluster behavior in Puma single mode. PR #504
- Only register ActionView event formatter in Rails. PR #503
- Convert Sidekiq latency from seconds to ms. PR #505

## 2.9.3
- Remove GCProbe. PR #501

## 2.9.2
- Fix Puma.stats calls. PR #496
- Only send Puma metrics if available. PR #497
- Track memory metrics of the current process. PR #499

## 2.9.1
- Fix memory leak in custom metrics key names.
  Commit 9064e2ccfd19ee05c333d0ecda4deafdd743629e

## 2.9.0
- Fix installations using git source. PR #455
- Track installation results in installation report. PR #450
- Fix Rails 6 deprecation warnings. PR #460, PR #478, PR #483
- Improve error handling in minutely probes mechanism. PR #467
- Only allow one minutely probe thread to run at a time. PR #469
- Change minutely probes register method to use a key for every probe. PR #473
- Send Sidekiq metrics by default. PR #471
- Send MongoDB metrics by default. PR #472
- Fix Ruby 2.6 deprecation warnings. PR #479
- Support blocks for `Appsignal.send_error` to add more metadata to the
  AppSignal transaction. PR #481
- Move instrumentation & metrics helpers to modules. PR #487
- Add Puma minutely probe. PR #488
- Log invalid EventFormatter registrations as errors. PR #491
- Support container CPU host metrics.
  Commit f2fca1ec5a850cd84fbc8cefe63af8f039ebb155
- Support StatsD server in agent.
  Commit f2fca1ec5a850cd84fbc8cefe63af8f039ebb155
- Fix samples being reported for multiple namespaces.
  Commit f2fca1ec5a850cd84fbc8cefe63af8f039ebb155
- Report memory and swap usage in percent using the memory_usage and
  swap_usage metrics. Commit f2fca1ec5a850cd84fbc8cefe63af8f039ebb155

## 2.8.4
- Log memory usage of agent if high.
  Commit 46cf3770e13eff9f5fccbf8a4525a8dbfd8eeaad
- Fix `Appsignal::Transaction.pause!`. PR #482

## 2.8.3
- Fix multi user permission issue for agent directories and files.
  Commit ab1b35f850777d5999b41627d75be0b3904bc0a1

## 2.8.2
- Remove Bundler requirement from diagnose command. PR #451
- Fix Delayed::Job action name reporting for structs. PR #463

## 2.8.1
- Fix installation on Ruby 2.6 for libc and musl library builds. PR #453

## 2.8.0
- Group extension and agent tests in diagnose output. PR #437
- Add diagnose --[no-]send-report option. PR #438
- Print deprecation warnings to STDOUT as well. PR #439
- Diagnose command starts the AppSignal logger. PR #440
- Send appsignal.log file contents with diagnose report. PR #442
- Track source of config option for diagnose report. PR #444
- Link back to AppSignal diagnose report page. Claim you reports. PR #445
- Print only last 10 lines of files in diagnose report output. PR #442 & #447
- Support container memory host metrics better. PR #448
- Build dynamic musl extension library. Supports JRuby for musl builds. PR #448
- Change `files_world_accessible` permissions to not make files executable.
  PR #448
- Make agent debug logging for disk IO metrics more robust. PR #448

## 2.7.3 Beta
- Add user and group context to diagnose report. PR #436
- Add user and group context to agent logs. PR #436
- Fixes for running with multiple users

## 2.7.2
- Change the order of instructions in the install script for Rails. PR #433
- Fix linking issues on multi-stage build setups. PR #434

## 2.7.1
- Improve error log on unsupported architecture and build combination on
  install. PR #426
- Improve performance when garbage collection profiling is disabled. PR #429

## 2.7.0
- Detect Kubernetes containers as containers for `running_in_container`
  config option. Commit 60822aac24ccc394df073091c64f05096455942d.
- Fix in memory logger initialization. PR #416
- Organize classes in their own files. PR #417
- Move tag value limit handling to extension. PR #418
- Add working_directory_path config option. PR #421
- Use doubles values in custom metrics functions. PR #422
- Bump agent to e41c3c0. Commit 8056af037f82eda156c5946911012e5c742b5664

## 2.6.1
- Remove request_headers warning and use sane default. PR #410
- Fix metrics format for internal agent metrics. PR #411

## 2.6.0
- Enable frozen strings by default. PR #384
- Add `revision` config option. PR #388
- Avoid generating unique action names for Padrino. PR #393
- Add `request_headers` filter configuration. PR #395
- Support tags for custom metrics. PR #398
- Add filter_session_data config option. PR #402 & #409
- Move default hostname behavior to extension. PR #404
- Add `request_headers` config to installation step. PR #406
- Rename ParamsSanitizer to HashSanitizer. PR #408
- Fix empty action name issue. Commit b292c2c93c8935ab54fc4d16598fa534c9cc9c90

## 2.5.3
- Fix Sidekiq action names containing arguments. PR #401

## 2.5.2
- Support Sidekiq delay extension for ActiveRecord instances. If using this
  feature in your app, an update is strongly recommended! PR #387
- Improve custom event formatter registration. An event formatter can now be
  registered in a Rails initializer after AppSignal has been loaded/started.
  PR #397

## 2.5.1
- Improve internal sample storage in agent.
  Commit 2c8eae26685c7a1517cf2e57b44edd1557a502f2
- No longer set _APPSIGNAL_AGENT_VERSION environment variable. PR #385

## 2.5.0
- Fix Capistrano config overrides. PR #375
- Add JRuby beta support. PR #376
- Fix locking issue on diagnose mode run.
  Commit e6c6de811f8115a73050fc865e89dd4945ddec57
- Increase stored length of error messages.
  Commit e6c6de811f8115a73050fc865e89dd4945ddec57

## 2.4.3
- Store more details for Redis events. PR #374

## 2.4.2
- Store agent architecture rather than platform. PR #367
- Improve documentation for `Appsignal.monitor_transaction` better.
  Commit e53987ba36a79fc8883f2e59322946297ddee773
- Change log level from info to debug for value comparing failures.
  Commit ecef28b28edaff46b95f53a916c93021dc763160
- Collect free memory host metric.
  Commit ecef28b28edaff46b95f53a916c93021dc763160
- Fix crashes when Set wasn't required before AppSignal, such as in the CLI.
  PR #373

## 2.4.1
- Add Que integration. PR #361
- Support Sidekiq delayed extension job action names better. Now action names
  are reported as their class and class method name (`MyClass.method`), rather
  than `Sidekiq::Extensions::DelayedClass#perform` for all jobs through that
  extension. PR #362
- Support Sidekiq Enterprise encrypted values. PR #365
- Use musl build for older libc systems. PR #366

## 2.4.0
- Add separate GNU linux build. PR #351 and
  Commit d1763f4dcb685608468a73f3192226f60f66b217
- Add separate FreeBSD build
  Commit d1763f4dcb685608468a73f3192226f60f66b217
- Fix crashes when using a transaction from multiple processes in an
  unsupported way.
  Commit d1763f4dcb685608468a73f3192226f60f66b217
- Auto restart agent when none is running
  Commit d1763f4dcb685608468a73f3192226f60f66b217
- Add `appsignal_user` Capistrano config option. PR #355
- Track Exception-level exceptions. PR #356
- Add tags and namespace arguments to `Appsignal.listen_for_error`. PR #357
- Revert Sidekiq delayed extension job action names fix.
  Commit 9b84a098604de5ef5e52645ba7fcb09d84f66eaa

## 2.3.7
- Support Sidekiq delayed extension job action names better. Now action names
  are reported as their class and class method name (`MyClass.method`), rather
  than `Sidekiq::Extensions::DelayedClass#perform` for all jobs through that
  extension. PR #348

## 2.3.6
- Allow configuration of permissions of working directory. PR #336
- Fix locking bug that delayed extension shutdown.
  Commit 51d90bb1207affc2c88f7cff5035a2c36acf9784
- Log extension start with app revision if present
  Commit 51d90bb1207affc2c88f7cff5035a2c36acf9784

## 2.3.5

Yanked

## 2.3.4
- Fix naming for ActiveJob integration with DelayedJob. PR #345

## 2.3.3
- Accept mixed case env variable values for the `true` value. PR #333
- Don't record sensitive HTTP_X_AUTH_TOKEN header. PR #334
- Support dry run option for Capistrano 3.5.0 and higher. PR #339
- Agent and extension update. Improve agent connection handling. Commit
  e75d2f9b520d46f6cd0266b484b2c26c3bdc8882

## 2.3.2
- Improve Rake argument handling. Allow for more detailed view of which
  arguments a tasks receives. PR #328

## 2.3.1
- Fix ActiveSupport::Notifications hook not supporting non-string names for
  events. PR #324

## 2.3.0
- Fix Shoryuken instrumentation when body is a string. PR #266
- Enable ActiveSupport instrumentation at all times. PR #274
- Add parameter filtering for background jobs. Automatically uses the AppSignal
  parameter filtering. PR #280
- Improve log messages for transactions. PR #293
- Remove thread_safe dependency. PR #294
- Add `Transaction#params` attribute for custom parameters. PR #295
- Fix queue time on DelayedJob integration. PR #297
- Add ActionCable support. PR #309
- Finish ActiveSupport notifications events when they would encounter a `raise`
  or a `throw`. PR #310
- Add `ignore_namespaces` option. PR #312
- Truncate lengthy parameter values to 2000 characters.
  Commit 65de1382f5f453b624781cde6e0544c89fdf89ef and
  d3ca2a545fb22949f3369692dd57d49b4936c739.
- Disable gracefully on Microsoft Windows. PR #313
- Add tags and namespace arguments to `Appsignal.set_error`. PR #317

## 2.2.1
- Fix support for Rails 5.1. PR #286
- Fix instrumentation that would report a duration of `0ms` for all DataMapper
  queries. PR #290
- Finish events when `Appsignal.instrument` encounters a `raise` or a `throw`.
  PR #292

## 2.2.0
- Support Ruby 2.4 better. PR #234
- Initial setup for documenting the Ruby gem's code. PR #243
- Move `running_in_container` auto detection to extension for easy reuse.
  PR #249
- Allow overriding of action and namespace for a transaction. PR #254
- Prefix all agent configuration environment variables with an underscore to
  separate the two usages. PR #258
- Force agent to run in diagnostic mode even when the user config is set to
  `active: false`. PR #260
- Stub JS error catching endpoint when not active. PR #263
- Use better event names for Padrino integration. PR #265
- No longer gzip payloads send by the Ruby gem transmitter. PR #269
- Send diagnostics data report to AppSignal on request. PR #270
- When JS exception endpoint payload is empty return 400 code. PR #271
- Remove hardcoded DNS servers from agent and add config option. PR #278

## 2.1.2
- Fix error with Grape request methods defined with symbols. PR #259

## 2.1.1
- Fix DNS issue related to the musl build.
  Commit 732c877de8faceabe8a977bf80a82a6a89065c4d and
  84e521d20d4438f7b1dda82d5e9f1f533ae27c4b
- Update benchmark and add load test. PR #248
- Fix configuring instrument Redis and Sequel from env. PR #257

## 2.1.0
- Add support for musl based libc (Alpine Linux). PR #229
- Implement `Appsignal.is_ignored_error?` and `Appsignal.is_ignored_action?`
  logic in the AppSignal extension. PR #224
- Deprecate `Appsignal.is_ignored_error?`. PR #224
- Deprecate `Appsignal.is_ignored_action?`. PR #224
- Enforce a coding styleguide with RuboCop. PR #226
- Remove unused `Appsignal.agent` attribute. PR #244
- Deprecate unused `Appsignal::AuthCheck` logger argument. PR #245

## 2.0.6
- Fix `Appsignal::Transaction#record_event` method call. PR #240

## 2.0.5
- Improved logging for agent connection issues.
  Commit cdf9d3286d704e22473eb901c839cab4fab45a6f
- Handle nil request/environments in transactions. PR #231

## 2.0.4
- Use consistent log format for both file and STDOUT logs. PR #203
- Fix log path in `appsignal diagnose` for Rails applications. PR #218, #222
- Change default log path to `./log` rather than project root for all non-Rails
  applications. PR #222
- Load the `APPSIGNAL_APP_ENV` environment configuration option consistently
  for all integrations. PR #204
- Support the `--environment` option on the `appsignal diagnose` command. PR
  #214
- Use the real system `/tmp` directory, not a symlink. PR #219
- Run the AppSignal agent in diagnose mode in the `appsignal diagnose` command.
  PR #221
- Test for directory and file ownership and permissions in the
  `appsignal diagnose` command. PR #216
- Test if current user is `root` in the `appsignal diagnose` command. PR #215
- Output last couple of lines from `appsignal.log` on agent connection
  failures.
- Agent will no longer fail to start if no writable log path is found.
  Commit 8920865f6158229a46ed4bd1cc98d99a849884c0, change in agent.
- Internal refactoring of the test suite and the `appsignal install` command.
  PR #200, #205

## 2.0.3
- Fix JavaScript exception catcher throwing an error on finishing a
  transaction. PR #210

## 2.0.2
- Fix Sequel instrumentation overriding existing logic from extensions. PR #209

## 2.0.1
- Fix configuration load order regression for the `APPSIGNAL_PUSH_API_KEY`
  environment variable's activation behavior. PR #208

## 2.0.0
- Add `Appsignal.instrument_sql` convenience methods. PR #136
- Use `Appsignal.instrument` internally instead of ActiveSupport
  instrumentation. PR #142
- Override ActiveSupport instrument instead of subscribing. PR #150
- Remove required dependency on ActiveSupport. Recommended you use
  `Appsignal.instrument` if you don't need `ActiveSupport`. PR #150 #142
- Use have_library to link the AppSignal extension `libappsignal`. PR #148
- Rename `appsignal_extension.h` to `appsignal.h`.
  Commit 9ed7c8d83f622d5a79c5c21d352b3360fd7e8113
- Refactor rescuing of Exception. PR #173
- Use GC::Profiler to track garbage collection time. PR #134
- Detect if AppSignal is running in a container or Heroku. PR #177 #178
- Change configuration load order to load environment settings after
  `appsignal.yml`. PR #178
- Speed up payload generation by letting the extension handle it. PR #175
- Improve `appsignal diagnose` formatting and output more data. PR #187
- Remove outdated `appsignal:diagnose` rake tasks. Use `appsignal diagnose`
  instead. PR #193
- Fix JavaScript exception without names resulting in errors themselves. PR #188
- Support namespaces in Grape routes. PR #189
- Change STDOUT output to always mention "AppSignal", not "Appsignal". PR #192
- `appsignal notify_of_deploy` refactor. `--name` will override any
  other `name` config. `--environment` is only required if it's not set in the
  environment. PR #194
- Allow logging to STDOUT. Available for the Ruby gem and C extension. The
  `appsignal-agent` process will continue log to file. PR #190
- Remove deprecated methods. PR #191
- Send "ruby" implementation name with version number for better identifying
  different language implementations. PR #198
- Send demonstration samples to AppSignal using the `appsignal install`
  command instead of asking the user to start their app. PR #196
- Add `appsignal demo` command to test the AppSignal demonstration samples
  instrumentation manually and not just during the installation. PR #199

## 1.3.6
- Support blocks arguments on method instrumentation. PR #163
- Support `APPSIGNAL_APP_ENV` for Sinatra. PR #164
- Remove Sinatra install step from "appsignal install". PR #165
- Install Capistrano integration in `Capfile` instead of `deploy.rb`. #166
- More robust handing of non-writable log files. PR #160 #158
- Cleaner internal exception handling. PR #169 #170 #171 #172 #173
- Support for mixed case keywords in sql lexing. appsignal/sql_lexer#8
- Support for inserting multiple rows in sql lexing. appsignal/sql_lexer#9
- Add session_overview to JS transaction data.
  Commit af2d365bc124c01d7e9363e8d825404027835765

## 1.3.5

- Fix SSL certificate config in appsignal-agent. PR #151
- Remove mounted_at Sinatra middleware option. Now detected by default. PR #146
- Sinatra applications with middleware loading before AppSignal's middleware
  would crash a request. Fixed in PR #156

## 1.3.4

- Fix argument order for `record_event` in the AppSignal extension

## 1.3.3

- Output AppSignal environment on `appsignal diagnose`
- Prevent transaction crashes on Sinatra routes with optional parameters
- Listen to `stage` option to Capistrano 2 for automatic environment detection
- Add `appsignal_env` option to Capistrano 2 to set a custom environment

## 1.3.2
- Add method to discard a transaction
- Run spec suite with warnings, fixes for warnings

## 1.3.1
- Bugfix for problem when requiring config from installer

## 1.3.0
- Host metrics is now enabled by default
- Beta of minutely probes including GC metrics
- Refactor of param sanitization
- Param filtering for non-Rails frameworks
- Support for modular Sinatra applications
- Add Sinatra middleware to `Sinatra::Base` by default
- Allow a new transaction to be forced by sinatra instrumentation
- Allow hostname to be set with environment variable
- Helpers for easy method instrumentation
- `Appsignal.instrument` helper to easily instrument blocks of code
- `record_event` method to instrument events without a start hook
- `send_params` is now configurable via the environment
- Add DataMapper integration
- Add webmachine integration
- Allow overriding Padrino environment with APPSIGNAL_APP_ENV
- Add mkmf.log to diagnose command
- Allow for local install with bundler `bundle exec rake install`
- Listen to `stage` option to Capistrano 3 for automatic environment detection
- Add `appsignal_env` option to Capistrano 3 to set a custom environment

## 1.2.5
- Bugfix in CPU utilization calculation for host metrics

## 1.2.4
- Support for adding a namespace when mounting Sinatra apps in Rails
- Support for negative numbers and ILIKE in the sql lexer

## 1.2.3
- Catch nil config for installer and diag
- Minor performance improvements
- Support for arrays, literal value types and function arguments in sql lexer

## 1.2.2
- Handle out of range numbers in queue lenght and metrics api

## 1.2.1
- Use Dir.pwd in CLI install wizard
- Support bignums when setting queue length
- Support for Sequel 4.35
- Add env option to skip errors in Sinatra
- Fix for queue time calculation in Sidekiq (by lucasmazza)

## 1.2.0
- Restart background thread when FD's are closed
- Beta version of collecting host metrics (disabled by default)
- Hooks for Shuryoken
- Don't add errors from env if raise_errors is off for Sinatra

## 1.1.9
- Fix for race condition when creating working dir exactly at the same time
- Make diag Rake task resilient to missing config

## 1.1.8
- Require json to fix problem with using from Capistrano

## 1.1.7
- Make logging resilient for closing FD's (daemons gem does this)
- Add support for using Resque through ActiveJob
- Rescue more expections in json generation

## 1.1.6
- Generic Rack instrumentation middleware
- Event formatter for Faraday
- Rescue and log errors in transaction complete and fetching params

## 1.1.5
- Support for null in sql sanitization
- Add require to deploy.rb if present on installation
- Warn when overwriting already existing transaction
- Support for x86-linux
- Some improvements in debug logging
- Check of log file path is writable
- Use bundled CA certs when installing agent

## 1.1.4
- Better debug logging for agent issues
- Fix for exception with nil messages
- Fix for using structs as job params in Delayed Job

## 1.1.3
- Fix for issue where Appsignal.send_exception clears the current
  transaction if it is present
- Rails 3.0 compatibility fix

## 1.1.2
- Bug fix in notify of deploy cli
- Better support for nil, true and false in sanitization

## 1.1.1
- Collect global metrics for GC durations (in beta, disabled by default)
- Collect params from Delayed Job in a reliable way
- Collect perams for Delayed Job and Sidekiq when using ActiveJob
- Official Grape support
- Easier installation using `bundle exec appsignal install`

## 1.1.0
Yanked

## 1.0.7
- Another multibyte bugfix in sql sanizitation

## 1.0.6
- Bugfix in sql sanitization when using multibyte utf-8 characters

## 1.0.5
- Improved sql sanitization
- Improved mongoid/mongodb sanitization
- Minor performance improvements
- Better handling for non-utf8 convertable strings
- Make gem installable (but not functional) on JRuby

## 1.0.4
- Make working dir configurable using `APPSIGNAL_WORKING_DIR_PATH` or `:working_dir_path`

## 1.0.3
- Fix bug in completing JS transactions
- Make Resque integration robust for bigger payloads
- Message in logs if agent logging cannot initialize
- Call `to_s` on DJ id to see the id when using MongoDB

## 1.0.2
- Bug fix in format of process memory measurements
- Event formatter for `instantiation.active_record`
- Rake integration file for backwards compatibility
- Don't instrument mongo-ruby-driver when transaction is not present
- Accept method calls on extension if it's not loaded
- Fix for duplicate notifications subscriptions when forking

## 1.0.1
- Fix for bug in gem initialization when using `safe_yaml` gem

## 1.0.0
- New version of event formatting and collection
- Use native library and agent
- Use API V2
- Support for Mongoid 5
- Integration into other gems with a hooks system
- Lots of minor bug fixes and improvements

## 0.11.15
- Improve Sinatra support

## 0.11.14
- Support ActiveJob wrapped jobs
- Improve proxy support
- Improve rake support

## 0.11.13
- Add Padrino support
- Add Rake task monitoring
- Add http proxy support
- Configure Net::HTTP to only use TLS
- Don't send queue if there is no content
- Don't retry transmission when response code is 400 (no content)
- Don't start Resque IPC server when AppSignal is not active
- Display warning message when attempting to send a non-exception to `send_exception`
- Fix capistrano 2 detection
- Fix issue with Sinatra integration attempting to attach an exception to a transaction that doesn't exist.

## 0.11.12
- Sanitizer will no longer inspect unknown objects, since implementations of inspect sometimes trigger unexpected behavior.

## 0.11.11
- Reliably get errors in production for Sinatra

## 0.11.10
- Fix for binding bug in exceptions in Resque
- Handle invalidly encoded characters in payload

## 0.11.9
- Fix for infinite attempts to transmit if there is no valid api key

## 0.11.8
- Add frontend error catcher
- Add background job metadata (queue, priority etc.) to transaction overview
- Add APPSIGNAL_APP_ENV variable to Rails config, so you can override the environment
- Handle http queue times in microseconds too

## 0.11.7
- Add option to override Job name in Delayed Job

## 0.11.6
- Use `APPSIGNAL_APP_NAME` and `APPSIGNAL_ACTIVE` env vars in config
- Better Sinatra support: Use route as action and set session data for Sinatra

## 0.11.5
- Add Sequel gem support (https://github.com/jeremyevans/sequel)

## 0.11.4
- Make `without_instrumentation` thread safe

## 0.11.3
- Support Ruby 1.9 and up instead of 1.9.3 and up

## 0.11.2
- If APP_REVISION environment variable is set, send it with the log entry.

## 0.11.1
- Allow a custom request_class and params_method on  Rack instrumentation
- Loop through env methods instead of env
- Add HTTP_CLIENT_IP to env methods

## 0.11.0
- Improved inter process communication
- Retry sending data when the push api is not reachable
- Our own event handling to allow for more flexibility and reliability
  when using a threaded environment
- Resque officially supported!

## 0.10.6
- Add config option to skip session data

## 0.10.5
- Don't shutdown in `at_exit`
- Debug log about missing name in config

## 0.10.4
- Add REQUEST_URI and PATH_INFO to env params allowlist

## 0.10.3
- Shut down all operations when agent is not active
- Separately rescue OpenSSL::SSL::SSLError

## 0.10.2
- Bugfix in event payload sanitization

## 0.10.1
- Bugfix in event payload sanitization

## 0.10.0
- Remove ActiveSupport dependency
- Use vendored notifications if ActiveSupport is not present
- Update bundled CA certificates
- Fix issue where backtrace can be nil
- Use Appsignal.monitor_transaction to instrument and log errors for
  custom actions
- Add option to ignore a specific action

## 0.9.6
- Convert to primitives before sending through pipe

## 0.9.5
Yanked

## 0.9.4
- Log Rails and Sinatra version
- Resubscribe to notifications after fork

## 0.9.3
- Log if appsignal is not active for an environment

## 0.9.2
- Log Ruby version and platform on startup
- Log reason of shutting down agent

## 0.9.1
- Some debug logging tweaks

## 0.9.0
- Add option to override Capistrano revision
- Expanded deploy message in Capistrano
- Refactor of usage of Thread.local
- Net::HTTP instrumentation
- Capistrano 3 support

## 0.8.15
- Exception logging in agent thread

## 0.8.14
- Few tweaks in logging
- Clarify Appsignal::Transaction.complete! code

## 0.8.13
- Random sleep time before first transmission of queue

## 0.8.12
- Workaround for frozen string in Notification events
- Require ActiveSupport::Notifications to be sure it's available

## 0.8.11
- Skip enqueue, send_exception and add_exception if not active

## 0.8.10
- Bugfix: Don't pause agent when it's not active

## 0.8.9
Yanked

## 0.8.8
- Explicitely require securerandom

## 0.8.7
- Dup process action event to avoid threading issue
- Rescue failing inspects in param sanitizer
- Add option to pause instrumentation

## 0.8.6
- Resque support (beta)
- Support tags in Appsignal.send_exception
- Alias tag_request to tag_job, for background jobs
- Skip sanitization of env if env is nil
- Small bugfix in forking logic
- Don't send params if send_params is off in config
- Remove --repository option in CLI
- Name option in appsignal notify_of_deploy CLI
- Don't call to_hash on ENV
- Get error message in CLI when config is not active

## 0.8.5
- Don't require revision in CLI notify_of_deploy

## 0.8.4
- Skip session sanitize if not a http request
- Use appsignal_config in Capistrano as initial config

## 0.8.3
- Restart thread when we've been forked
- Only notify of deploy when active in capistrano
- Make sure env is a string in config

## 0.8.2
- Bugfix in Delayed Job integration
- appsignal prefix when logging to stdout
- Log to stdout on Shelly Cloud

## 0.8.1
- Fix in monitoring of queue times

## 0.8.0
- Support for background processors (Delayed Job and Sidekiq)

## 0.7.1
- Better support for forking webservers

## 0.7.0
- Mayor refactor and cleanup
- New easier onboarding process
- Support for Rack apps, including experimental Sinatra integration
- Monitor HTTP queue times
- Always log to stdout on Heroku

## 0.6.7
- Send HTTP_X_FORWARDED_FOR env var

## 0.6.6
- Add Appsignal.add_exception

## 0.6.5
- Fix bug where fast requests are tracked with wrong action

## 0.6.4
- More comprehensive debug logging

## 0.6.3
- Use a mutex around access to the aggregator
- Bugfix for accessing connection config in Rails 3.0
- Add Appsignal.tag_request
- Only warn if there are duplicate push keys

## 0.6.2
- Bugfix in backtrace cleaner usage for Rails 4

## 0.6.1
- Bugfix in Capistrano integration

## 0.6.0
- Support for Rails 4
- Data that's posted to AppSignal is now gzipped
- Add Appsignal.send_exception and Appsignal.listen_for_exception
- We now us the Rails backtrace cleaner

## 0.5.5
- Fix minor bug

## 0.5.4
- Debug option in config to get detailed logging

## 0.5.3
- Fix minor bug

## 0.5.2
- General improvements to the Rails generator
- Log to STDOUT if writing to log/appsignal.log is not possible (Heroku)
- Handle the last transactions before the rails process shuts down
- Require 'erb' to enable dynamic config<|MERGE_RESOLUTION|>--- conflicted
+++ resolved
@@ -1,6 +1,5 @@
 # Changelog
 
-<<<<<<< HEAD
 # 2.11.0
 - Track queue time regardless of namespace. Support custom namespaces. PR #602
 - Improve deprecation message from frontend error middleware. PR #620
@@ -27,11 +26,10 @@
 - Print warnings using Kernel.warn. PR #648
 - Update AuthCheck class to use DeprecationMessage helper. PR #649
 - Print extension load error when AppSignal is loaded. PR #651
-=======
+
 # 2.10.12
 - Fix `working_directory_path` config option loaded from environment variables.
   PR #653
->>>>>>> 1caffbed
 
 # 2.10.11
 - Fix extension install report status output in `appsignal diagnose`. PR #636
