--- conflicted
+++ resolved
@@ -1,6 +1,5 @@
 # Changelog
 
-<<<<<<< HEAD
 # 3.0.0
 - Drop Ruby 1.9 support. PR #683, #682, #688, #694
 - Require Ruby 2.0 or newer for gem. PR #701
@@ -11,11 +10,10 @@
   arguments. PR #702
 - Add Sidekiq error handler. Report more Sidekiq errors that happen around job
   execution. PR #699
-=======
+
 # 2.11.7
 - Fix ActionCable integration in test environment using `stub_connection`.
   PR #705
->>>>>>> 7c027f18
 
 # 2.11.6
 - Prepend Sidekiq middleware to wrap all Sidekiq middleware. Catches more
