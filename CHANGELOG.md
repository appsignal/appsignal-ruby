<<<<<<< HEAD
# 2.1.0
* Add support for musl libc
=======
# 2.0.5
* Improved logging for agent connection issues
* Handle nil request/environments in transactions
>>>>>>> 0e97b6f9

# 2.0.4
* Use consistent log format for both file and STDOUT logs. PR #203
* Fix log path in `appsignal diagnose` for Rails applications. PR #218, #222
* Change default log path to `./log` rather than project root for all non-Rails
  applications. PR #222
* Load the `APPSIGNAL_APP_ENV` environment configuration option consistently
  for all integrations. PR #204
* Support the `--environment` option on the `appsignal diagnose` command. PR
  #214
* Use the real system `/tmp` directory, not a symlink. PR #219
* Run the AppSignal agent in diagnose mode in the `appsignal diagnose` command.
  PR #221
* Test for directory and file ownership and permissions in the
  `appsignal diagnose` command. PR #216
* Test if current user is `root` in the `appsignal diagnose` command. PR #215
* Output last couple of lines from `appsignal.log` on agent connection
  failures.
* Agent will no longer fail to start if no writable log path is found.
  Commit 8920865f6158229a46ed4bd1cc98d99a849884c0, change in agent.
* Internal refactoring of the test suite and the `appsignal install` command.
  PR #200, #205

# 2.0.3
* Fix JavaScript exception catcher throwing an error on finishing a
  transaction. PR #210

# 2.0.2
* Fix Sequel instrumentation overriding existing logic from extensions. PR #209

# 2.0.1
* Fix configuration load order regression for the `APPSIGNAL_PUSH_API_KEY`
  environment variable's activation behavior. PR #208

# 2.0.0
* Add `Appsignal.instrument_sql` convenience methods. PR #136
* Use `Appsignal.instrument` internally instead of ActiveSupport
  instrumentation. PR #142
* Override ActiveSupport instrument instead of subscribing. PR #150
* Remove required dependency on ActiveSupport. Recommended you use
  `Appsignal.instrument` if you don't need `ActiveSupport`. PR #150 #142
* Use have_library to link the AppSignal extension `libappsignal`. PR #148
* Rename `appsignal_extension.h` to `appsignal.h`.
  Commit 9ed7c8d83f622d5a79c5c21d352b3360fd7e8113
* Refactor rescuing of Exception. PR #173
* Use GC::Profiler to track garbage collection time. PR #134
* Detect if AppSignal is running in a container or Heroku. PR #177 #178
* Change configuration load order to load environment settings after
  `appsignal.yml`. PR #178
* Speed up payload generation by letting the extension handle it. PR #175
* Improve `appsignal diagnose` formatting and output more data. PR #187
* Remove outdated `appsignal:diagnose` rake tasks. Use `appsignal diagnose`
  instead. PR #193
* Fix JavaScript exception without names resulting in errors themselves. PR #188
* Support namespaces in Grape routes. PR #189
* Change STDOUT output to always mention "AppSignal", not "Appsignal". PR #192
* `appsignal notify_of_deploy` refactor. `--name` will override any
  other `name` config. `--environment` is only required if it's not set in the
  environment. PR #194
* Allow logging to STDOUT. Available for the Ruby gem and C extension. The
  `appsignal-agent` process will continue log to file. PR #190
* Remove deprecated methods. PR #191
* Send "ruby" implementation name with version number for better identifying
  different language implementations. PR #198
* Send demonstration samples to AppSignal using the `appsignal install`
  command instead of asking the user to start their app. PR #196
* Add `appsignal demo` command to test the AppSignal demonstration samples
  instrumentation manually and not just during the installation. PR #199

# 1.3.6
* Support blocks arguments on method instrumentation. PR #163
* Support `APPSIGNAL_APP_ENV` for Sinatra. PR #164
* Remove Sinatra install step from "appsignal install". PR #165
* Install Capistrano integration in `Capfile` instead of `deploy.rb`. #166
* More robust handing of non-writable log files. PR #160 #158
* Cleaner internal exception handling. PR #169 #170 #171 #172 #173
* Support for mixed case keywords in sql lexing. appsignal/sql_lexer#8
* Support for inserting multiple rows in sql lexing. appsignal/sql_lexer#9
* Add session_overview to JS transaction data.
  Commit af2d365bc124c01d7e9363e8d825404027835765

# 1.3.5

* Fix SSL certificate config in appsignal-agent. PR #151
* Remove mounted_at Sinatra middleware option. Now detected by default. PR #146
* Sinatra applications with middleware loading before AppSignal's middleware
  would crash a request. Fixed in PR #156

# 1.3.4

* Fix argument order for `record_event` in the AppSignal extension

# 1.3.3

* Output AppSignal environment on `appsignal diagnose`
* Prevent transaction crashes on Sinatra routes with optional parameters
* Listen to `stage` option to Capistrano 2 for automatic environment detection
* Add `appsignal_env` option to Capistrano 2 to set a custom environment

# 1.3.2
* Add method to discard a transaction
* Run spec suite with warnings, fixes for warnings

# 1.3.1
* Bugfix for problem when requiring config from installer

# 1.3.0
* Host metrics is now enabled by default
* Beta of minutely probes including GC metrics
* Refactor of param sanitization
* Param filtering for non-Rails frameworks
* Support for modular Sinatra applications
* Add Sinatra middleware to `Sinatra::Base` by default
* Allow a new transaction to be forced by sinatra instrumentation
* Allow hostname to be set with environment variable
* Helpers for easy method instrumentation
* `Appsignal.instrument` helper to easily instrument blocks of code
* `record_event` method to instrument events without a start hook
* `send_params` is now configurable via the environment
* Add DataMapper integration
* Add webmachine integration
* Allow overriding Padrino environment with APPSIGNAL_APP_ENV
* Add mkmf.log to diagnose command
* Allow for local install with bundler `bundle exec rake install`
* Listen to `stage` option to Capistrano 3 for automatic environment detection
* Add `appsignal_env` option to Capistrano 3 to set a custom environment

# 1.2.5
* Bugfix in CPU utilization calculation for host metrics

# 1.2.4
* Support for adding a namespace when mounting Sinatra apps in Rails
* Support for negative numbers and ILIKE in the sql lexer

# 1.2.3
* Catch nil config for installer and diag
* Minor performance improvements
* Support for arrays, literal value types and function arguments in sql lexer

# 1.2.2
* Handle out of range numbers in queue lenght and metrics api

# 1.2.1
* Use Dir.pwd in CLI install wizard
* Support bignums when setting queue length
* Support for Sequel 4.35
* Add env option to skip errors in Sinatra
* Fix for queue time calculation in Sidekiq (by lucasmazza)

# 1.2.0
* Restart background thread when FD's are closed
* Beta version of collecting host metrics (disabled by default)
* Hooks for Shuryoken
* Don't add errors from env if raise_errors is off for Sinatra

# 1.1.9
* Fix for race condition when creating working dir exactly at the same time
* Make diag Rake task resilient to missing config

# 1.1.8
* Require json to fix problem with using from Capistrano

# 1.1.7
* Make logging resilient for closing FD's (daemons gem does this)
* Add support for using Resque through ActiveJob
* Rescue more expections in json generation

# 1.1.6
* Generic Rack instrumentation middleware
* Event formatter for Faraday
* Rescue and log errors in transaction complete and fetching params

# 1.1.5
* Support for null in sql sanitization
* Add require to deploy.rb if present on installation
* Warn when overwriting already existing transaction
* Support for x86-linux
* Some improvements in debug logging
* Check of log file path is writable
* Use bundled CA certs when installing agent

# 1.1.4
* Better debug logging for agent issues
* Fix for exception with nil messages
* Fix for using structs as job params in Delayed Job

# 1.1.3
* Fix for issue where Appsignal.send_exception clears the current
  transaction if it is present
* Rails 3.0 compatibility fix

# 1.1.2
* Bug fix in notify of deploy cli
* Better support for nil, true and false in sanitization

# 1.1.1
* Collect global metrics for GC durations (in beta, disabled by default)
* Collect params from Delayed Job in a reliable way
* Collect perams for Delayed Job and Sidekiq when using ActiveJob
* Official Grape support
* Easier installation using `bundle exec appsignal install`

# 1.1.0
Yanked

# 1.0.7
* Another multibyte bugfix in sql sanizitation

# 1.0.6
* Bugfix in sql sanitization when using multibyte utf-8 characters

# 1.0.5
* Improved sql sanitization
* Improved mongoid/mongodb sanitization
* Minor performance improvements
* Better handling for non-utf8 convertable strings
* Make gem installable (but not functional) on jRuby

# 1.0.4
* Make working dir configurable using `APPSIGNAL_WORKING_DIR_PATH` or `:working_dir_path`

# 1.0.3
* Fix bug in completing JS transactions
* Make Resque integration robust for bigger payloads
* Message in logs if agent logging cannot initialize
* Call `to_s` on DJ id to see the id when using MongoDB

# 1.0.2
* Bug fix in format of process memory measurements
* Event formatter for `instantiation.active_record`
* Rake integration file for backwards compatibility
* Don't instrument mongo-ruby-driver when transaction is not present
* Accept method calls on extension if it's not loaded
* Fix for duplicate notifications subscriptions when forking

# 1.0.1
* Fix for bug in gem initialization when using `safe_yaml` gem

# 1.0.0
* New version of event formatting and collection
* Use native library and agent
* Use API V2
* Support for Mongoid 5
* Integration into other gems with a hooks system
* Lots of minor bug fixes and improvements

# 0.11.15
* Improve Sinatra support

# 0.11.14
* Support ActiveJob wrapped jobs
* Improve proxy support
* Improve rake support

# 0.11.13
* Add Padrino support
* Add Rake task monitoring
* Add http proxy support
* Configure Net::HTTP to only use TLS
* Don't send queue if there is no content
* Don't retry transmission when response code is 400 (no content)
* Don't start Resque IPC server when AppSignal is not active
* Display warning message when attempting to send a non-exception to `send_exception`
* Fix capistrano 2 detection
* Fix issue with Sinatra integration attempting to attach an exception to a transaction that doesn't exist.

# 0.11.12
* Sanitizer will no longer inspect unknown objects, since implementations of inspect sometimes trigger unexpected behavior.

# 0.11.11
* Reliably get errors in production for Sinatra

# 0.11.10
* Fix for binding bug in exceptions in Resque
* Handle invalidly encoded characters in payload

# 0.11.9
* Fix for infinite attempts to transmit if there is no valid api key

# 0.11.8
* Add frontend error catcher
* Add background job metadata (queue, priority etc.) to transaction overview
* Add APPSIGNAL_APP_ENV variable to Rails config, so you can override the environment
* Handle http queue times in microseconds too

# 0.11.7
* Add option to override Job name in Delayed Job

# 0.11.6
* Use `APPSIGNAL_APP_NAME` and `APPSIGNAL_ACTIVE` env vars in config
* Better Sinatra support: Use route as action and set session data for Sinatra

# 0.11.5
* Add Sequel gem support (https://github.com/jeremyevans/sequel)

# 0.11.4
* Make `without_instrumentation` thread safe

# 0.11.3
* Support Ruby 1.9 and up instead of 1.9.3 and up

# 0.11.2
* If APP_REVISION environment variable is set, send it with the log entry.

# 0.11.1
* Allow a custom request_class and params_method on  Rack instrumentation
* Loop through env methods instead of env
* Add HTTP_CLIENT_IP to env methods

# 0.11.0
* Improved inter process communication
* Retry sending data when the push api is not reachable
* Our own event handling to allow for more flexibility and reliability
  when using a threaded environment
* Resque officially supported!

# 0.10.6
* Add config option to skip session data

# 0.10.5
* Don't shutdown in `at_exit`
* Debug log about missing name in config

# 0.10.4
* Add REQUEST_URI and PATH_INFO to env params whitelist

# 0.10.3
* Shut down all operations when agent is not active
* Separately rescue OpenSSL::SSL::SSLError

# 0.10.2
* Bugfix in event payload sanitization

# 0.10.1
* Bugfix in event payload sanitization

# 0.10.0
* Remove ActiveSupport dependency
* Use vendored notifications if ActiveSupport is not present
* Update bundled CA certificates
* Fix issue where backtrace can be nil
* Use Appsignal.monitor_transaction to instrument and log errors for
  custom actions
* Add option to ignore a specific action

# 0.9.6
* Convert to primitives before sending through pipe

# 0.9.5
Yanked

# 0.9.4
* Log Rails and Sinatra version
* Resubscribe to notifications after fork

# 0.9.3
* Log if appsignal is not active for an environment

# 0.9.2
* Log Ruby version and platform on startup
* Log reason of shutting down agent

# 0.9.1
* Some debug logging tweaks

# 0.9.0
* Add option to override Capistrano revision
* Expanded deploy message in Capistrano
* Refactor of usage of Thread.local
* Net::HTTP instrumentation
* Capistrano 3 support

# 0.8.15
* Exception logging in agent thread

# 0.8.14
* Few tweaks in logging
* Clarify Appsignal::Transaction.complete! code

# 0.8.13
* Random sleep time before first transmission of queue

# 0.8.12
* Workaround for frozen string in Notification events
* Require ActiveSupport::Notifications to be sure it's available

# 0.8.11
* Skip enqueue, send_exception and add_exception if not active

# 0.8.10
* Bugfix: Don't pause agent when it's not active

# 0.8.9
Yanked

# 0.8.8
* Explicitely require securerandom

# 0.8.7
* Dup process action event to avoid threading issue
* Rescue failing inspects in param sanitizer
* Add option to pause instrumentation

# 0.8.6
* Resque support (beta)
* Support tags in Appsignal.send_exception
* Alias tag_request to tag_job, for background jobs
* Skip sanitization of env if env is nil
* Small bugfix in forking logic
* Don't send params if send_params is off in config
* Remove --repository option in CLI
* Name option in appsignal notify_of_deploy CLI
* Don't call to_hash on ENV
* Get error message in CLI when config is not active

# 0.8.5
* Don't require revision in CLI notify_of_deploy

# 0.8.4
* Skip session sanitize if not a http request
* Use appsignal_config in Capistrano as initial config

# 0.8.3
* Restart thread when we've been forked
* Only notify of deploy when active in capistrano
* Make sure env is a string in config

# 0.8.2
* Bugfix in Delayed Job integration
* appsignal prefix when logging to stdout
* Log to stdout on Shelly Cloud

# 0.8.1
* Fix in monitoring of queue times

# 0.8.0
* Support for background processors (Delayed Job and Sidekiq)

# 0.7.1
* Better support for forking webservers

# 0.7.0
* Mayor refactor and cleanup
* New easier onboarding process
* Support for Rack apps, including experimental Sinatra integration
* Monitor HTTP queue times
* Always log to stdout on Heroku

# 0.6.7
* Send HTTP_X_FORWARDED_FOR env var

# 0.6.6
* Add Appsignal.add_exception

# 0.6.5
* Fix bug where fast requests are tracked with wrong action

# 0.6.4
* More comprehensive debug logging

# 0.6.3
* Use a mutex around access to the aggregator
* Bugfix for accessing connection config in Rails 3.0
* Add Appsignal.tag_request
* Only warn if there are duplicate push keys

# 0.6.2
* Bugfix in backtrace cleaner usage for Rails 4

# 0.6.1
* Bugfix in Capistrano integration

# 0.6.0
* Support for Rails 4
* Data that's posted to AppSignal is now gzipped
* Add Appsignal.send_exception and Appsignal.listen_for_exception
* We now us the Rails backtrace cleaner

# 0.5.5
* Fix minor bug

# 0.5.4
* Debug option in config to get detailed logging

# 0.5.3
* Fix minor bug

# 0.5.2
* General improvements to the Rails generator
* Log to STDOUT if writing to log/appsignal.log is not possible (Heroku)
* Handle the last transactions before the rails process shuts down
* Require 'erb' to enable dynamic config<|MERGE_RESOLUTION|>--- conflicted
+++ resolved
@@ -1,11 +1,9 @@
-<<<<<<< HEAD
 # 2.1.0
 * Add support for musl libc
-=======
+
 # 2.0.5
 * Improved logging for agent connection issues
 * Handle nil request/environments in transactions
->>>>>>> 0e97b6f9
 
 # 2.0.4
 * Use consistent log format for both file and STDOUT logs. PR #203
