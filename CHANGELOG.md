--- conflicted
+++ resolved
@@ -1,7 +1,6 @@
-<<<<<<< HEAD
 # 2.6.0 (unreleased)
-* Add `revision` config option. PR  #388
-=======
+- Add `revision` config option. PR  #388
+
 # 2.5.3
 - Fix Sidekiq action names containing arguments. PR #401
 
@@ -11,7 +10,6 @@
 - Improve custom event formatter registration. An event formatter can now be
   registered in a Rails initializer after AppSignal has been loaded/started.
   PR #397
->>>>>>> 2324a092
 
 # 2.5.1
 - Improve internal sample storage in agent.
