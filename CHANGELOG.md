--- conflicted
+++ resolved
@@ -1,14 +1,12 @@
-<<<<<<< HEAD
 # 1.1
 * Collect global metrics for GC durations
 * Collect params from Delayed Job in a reliable way
 * Collect perams for Delayed Job and Sidekiq when using ActiveJob
 * Official Grape support
-=======
+
 # 1.0.3
 * Fix bug in completing JS transactions
 * Make Resque integration robust for bigger payloads
->>>>>>> 7869b766
 
 # 1.0.2
 * Bug fix in format of process memory measurements
