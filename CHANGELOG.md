--- conflicted
+++ resolved
@@ -1,14 +1,12 @@
-<<<<<<< HEAD
 # 0.9.0
 * Add option to override Capistrano revision
 * Expanded deploy message in Capistrano
 * Refactor of usage of Thread.local
 * Net::HTTP instrumentation
 * Capistrano 3 support
-=======
+
 # 0.8.15
 * Exception logging in agent thread
->>>>>>> da7e0fc5
 
 # 0.8.14
 * Few tweaks in logging
