--- conflicted
+++ resolved
@@ -1,16 +1,12 @@
-<<<<<<< HEAD
 # 2.7.0 Alpha 3
 - Fix reporting of memory host metrics for containerized hosts. PR #415
 - Detect Kubernetes containers as containers in probes-rs library.
   Commit 60822aac24ccc394df073091c64f05096455942d.
 - Detect Kubernetes containers as containers for `running_in_container`
   config option. Commit 60822aac24ccc394df073091c64f05096455942d.
-=======
-# 2.7.0 (unreleased)
 - Fix in memory logger initialization. PR #416
 - Organize classes in their own files. PR #417
 - Move tag value limit handling to extension. PR #418
->>>>>>> f738d804
 
 # 2.6.1
 - Remove request_headers warning and use sane default. PR #410
