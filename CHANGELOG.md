--- conflicted
+++ resolved
@@ -1,9 +1,8 @@
-<<<<<<< HEAD
 # 0.12.0
 * New version of event formatting and collection
 * Use native library and agent
 * Use API V2
-=======
+
 # 0.11.8
 * Add frontend error catcher
 * Add background job metadata (queue, priority etc.) to transaction overview
@@ -28,7 +27,6 @@
 
 # 0.11.2
 * If APP_REVISION environment variable is set, send it with the log entry.
->>>>>>> a1f8ded9
 
 # 0.11.1
 * Allow a custom request_class and params_method on  Rack instrumentation
