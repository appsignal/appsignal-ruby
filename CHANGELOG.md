# AppSignal for Ruby gem Changelog

<<<<<<< HEAD
## 4.0.0.beta.2

_Published on 2024-08-19._

### Added

- Add a helper for parameters sample data to be unset. This is a private method until we stabilize it. (patch [e9336363](https://github.com/appsignal/appsignal-ruby/commit/e9336363fa869c88ab925f57e86ead45e8e18c29))

## 4.0.0.beta.1

_Published on 2024-08-19._

### Added

- Add an `at_exit` callback error reporter. By default, AppSignal will now report any unhandled errors that crash the process as long as Appsignal started beforehand.

  ```ruby
  require "appsignal"

  Appsignal.start

  raise "oh no!"

  # Will report the error StandardError "oh no!"
  ```

  To disable this behavior, set the `enable_at_exit_reporter` config option to `false`.

  (major [5124b0e9](https://github.com/appsignal/appsignal-ruby/commit/5124b0e903f04a5aff5bfaeaa7ff174170b413e7))
- Report errors from Rails runners. When a Rails runner reports an unhandled error, it will now report the error in the "runner" namespace. (minor [4d6add1d](https://github.com/appsignal/appsignal-ruby/commit/4d6add1d92255b8e1e6c8187f70258477dc05027))
- Support adding multiple errors to a transaction.

  Using the `Appsignal.report_error` helper, you can now report more than one error within the same transaction context, up to a maximum of ten errors per transaction. Each error will be reported as a separate sample in the AppSignal UI.

  Before this change, using `Appsignal.report_error` or `Appsignal.set_error` helpers, adding a new error within the same transaction would overwrite the previous one.

  (patch [70ffc00a](https://github.com/appsignal/appsignal-ruby/commit/70ffc00ad31b19c2b91a915f58e3db4c9857201b))

### Changed

- Change the default Rake task namespace to "rake". Previously, Rake tasks were reported in the "background" namespace. (major [7673b13c](https://github.com/appsignal/appsignal-ruby/commit/7673b13c933f1944d94d780bb6943cb2c7036a4d))
- Do not start AppSignal when the config file raises an error. Previously, the file source would be ignored. (major [17933fd9](https://github.com/appsignal/appsignal-ruby/commit/17933fd90e9236ca1f825bb76f849b0daf066498))
- Freeze the config after AppSignal has started. Prevent the config from being modified after AppSignal has started to avoid the expectation that modifying the config after starting AppSignal has any effect. (major [46f23f15](https://github.com/appsignal/appsignal-ruby/commit/46f23f15035e0bb56fd099f4c304960437e5afce))
- Do not start Appsignal multiple times if `Appsignal.start` is called more than once. The configuration can no longer be modified after AppSignal has started. (major [fbc2410a](https://github.com/appsignal/appsignal-ruby/commit/fbc2410a9a7e0d9b40240fc3e7e7557ed0a001c0))
- The transaction sample data is now merged by default. Previously, the sample data (except for tags) would be overwritten when a sample data helper was called.

  ```ruby
  # Old behavior
  Appsignal.set_params("param1" => "value")
  Appsignal.set_params("param2" => "value")
  # The parameters are:
  # { "param2" => "value" }


  # New behavior
  Appsignal.add_params("param1" => "value")
  Appsignal.add_params("param2" => "value")
  # The parameters are:
  # {  "param1" => "value", "param2" => "value" }
  ```

  New helpers have been added:

  - `Appsignal.add_tags`
  - `Appsignal.add_params`
  - `Appsignal.add_session_data`
  - `Appsignal.add_headers`
  - `Appsignal.add_custom_data`

  The old named helpers that start with `set_` will still work. They will also use the new merging behavior.

  (major [272f18cb](https://github.com/appsignal/appsignal-ruby/commit/272f18cb0fde6c77fce8b9fa32b4888216e55381))
- Set the Rails config defaults for `Appsignal.configure` when used in a Rails initializer. Now when using `Appsignal.configure` in a Rails initializer, the Rails env and root path are set on the AppSignal config as default values and do not need to be manually set. (major [378bbc3e](https://github.com/appsignal/appsignal-ruby/commit/378bbc3e0d809f238f6a8a77ee401f73f0b9bd89))
- Global transaction metadata helpers now work inside the `Appsignal.report_error` and `Appsignal.send_error` callbacks. The transaction yield parameter will continue to work, but we recommend using the global `Appsignal.set_*` and `Appsignal.add_*` helpers.

  ```ruby
  # Before
  Appsignal.report_error(error) do |transaction|
    transaction.set_namespace("my namespace")
    transaction.set_action("my action")
    transaction.add_tags(:tag_a => "value", :tag_b => "value")
    # etc.
  end
  Appsignal.send_error(error) do |transaction|
    transaction.set_namespace("my namespace")
    transaction.set_action("my action")
    transaction.add_tags(:tag_a => "value", :tag_b => "value")
    # etc.
  end

  # After
  Appsignal.report_error(error) do
    Appsignal.set_namespace("my namespace")
    Appsignal.set_action("my action")
    Appsignal.add_tags(:tag_a => "value", :tag_b => "value")
    # etc.
  end
  Appsignal.send_error(error) do
    Appsignal.set_namespace("my namespace")
    Appsignal.set_action("my action")
    Appsignal.add_tags(:tag_a => "value", :tag_b => "value")
    # etc.
  end
  ```

  (major [7ca6ce21](https://github.com/appsignal/appsignal-ruby/commit/7ca6ce215844f43e9d1277dcce18921f2e716158))
- Include the Rails app config in diagnose report. If AppSignal is configured in a Rails initializer, this config is now included in the diagnose report. (minor [5439d5cb](https://github.com/appsignal/appsignal-ruby/commit/5439d5cbc6661c705da0d1feb08738c933f56939))
- Include the config options from the loaders config defaults and the `Appsignal.configure` helper in diagnose report. The sources for config option values will include the loaders and `Appsignal.configure` helper in the output and the JSON report sent to our severs, when opted-in. (patch [a7b34110](https://github.com/appsignal/appsignal-ruby/commit/a7b34110ac47e200a6f136c3706e31fe93d37122))
- Calculate error rate by transactions with an error, not the number of errors on a transaction. This limits the error rate to a maximum of 100%. (patch [da4975cd](https://github.com/appsignal/appsignal-ruby/commit/da4975cd0dda27e3966266f1a686787609fbbcd2))

### Removed

- Remove all deprecated components. Please follow [our Ruby gem 4 upgrade guide](https://docs.appsignal.com/ruby/installation/upgrade-from-3-to-4.html) when upgrading to this version to avoid any errors from calling removed components, methods and helpers. (major [f65bee8d](https://github.com/appsignal/appsignal-ruby/commit/f65bee8d508feae4cba88bd938b297e15269726f))
- Remove the `Appsignal.listen_for_error` helper. Use manual exception handling using `rescue => error` with the `Appsignal.report_error` helper instead. (major [7c232925](https://github.com/appsignal/appsignal-ruby/commit/7c23292568035eace8d04e3fb53e8d4861b671e6))
- Remove (private) `Appsignal::Transaction::FRONTEND` constant. This was previously used for the built-in front-end integration, but this has been absent since version 3 of the Ruby gem. (major [c12188e7](https://github.com/appsignal/appsignal-ruby/commit/c12188e7cf5f9adccb485a5930f3bdbbe1b6cc58))
- Remove the `Appsignal.config=` writer. Use the `Appsignal.configure` helper to configure AppSignal. (major [f4fdf91b](https://github.com/appsignal/appsignal-ruby/commit/f4fdf91b5ead5c5221f5dbad6d8c45069ee2dc98))

### Fixed

- Fix an issue where, when setting several errors for the same transaction, error causes from a different error would be shown for an error that has no causes. (patch [d54ce8b9](https://github.com/appsignal/appsignal-ruby/commit/d54ce8b947c9316756c4191155e8d255a8e25a8c))
=======
## 3.13.1

_Published on 2024-08-23._

### Changed

- Release the final package version. See the pre-release changelog entries for the changes in this version. (patch)

## 3.13.1.alpha.1

_Published on 2024-08-22._

### Changed

- Ignore `Errno::EPIPE` errors when instrumenting response bodies. We've noticed this error gets reported when the connection is broken between server and client. This happens in normal scenarios so we'll ignore this error in this scenario to avoid error reports from errors that cannot be resolved. (patch [8ad8a057](https://github.com/appsignal/appsignal-ruby/commit/8ad8a05787dcb12a5c7febc64559e7f145a59096))
>>>>>>> 4b0e61df

## 3.13.0

_Published on 2024-08-14._

### Changed

- Remove the HTTP gem's exception handling. Errors from the HTTP gem will no longer always be reported. The error will be reported only when an HTTP request is made in an instrumented context. This gives applications the opportunity to add their own custom exception handling.

  ```ruby
  begin
    HTTP.get("https://appsignal.com/error")
  rescue => error
    # Either handle the error or report it to AppSignal
  end
  ```

  (minor [2a452ff0](https://github.com/appsignal/appsignal-ruby/commit/2a452ff07e0b0938b1623fa8846af6ef37917ec2))
- Rename heartbeats to cron check-ins. Calls to `Appsignal.heartbeat` and `Appsignal::Heartbeat` should be replaced with calls to `Appsignal::CheckIn.cron` and `Appsignal::CheckIn::Cron`, for example:

  ```ruby
  # Before
  Appsignal.heartbeat("do_something") do
    do_something
  end

  # After
  Appsignal::CheckIn.cron("do_something") do
    do_something
  end
  ```

  (patch [2f686cd0](https://github.com/appsignal/appsignal-ruby/commit/2f686cd00d5daa6e0854a8cacfe0e874a3a7c146))

### Deprecated

- Calls to `Appsignal.heartbeat` and `Appsignal::Heartbeat` will emit a deprecation warning. (patch [2f686cd0](https://github.com/appsignal/appsignal-ruby/commit/2f686cd00d5daa6e0854a8cacfe0e874a3a7c146))

## 3.12.6

_Published on 2024-08-05._

### Changed

- Configure AppSignal with the install CLI when no known frameworks is found. Automate the configure step so that this doesn't have to be done manually along with the manual setup for the app. (patch [a9c546fa](https://github.com/appsignal/appsignal-ruby/commit/a9c546fa86afbec290cd8439a559bf60cad21fc8))

### Deprecated

- Deprecate the `Appsignal.listen_for_error` helper. Use a manual error rescue with `Appsignal.report_error`. This method allows for more customization of the reported error.

  ```ruby
  # Before
  Appsignal.listen_for_error do
    raise "some error"
  end

  # After
  begin
    raise "some error"
  rescue => error
    Appsignal.report_error(error)
  end
  ```

  Read our [Exception handling guide](https://docs.appsignal.com/ruby/instrumentation/exception-handling.html) for more information.

  (patch [14bd8882](https://github.com/appsignal/appsignal-ruby/commit/14bd88824dea2993cb0165bbbed0def29d69f72a))
- Deprecate the `Appsignal.configure`'s `app_path` writer. Use the `Appsignal.configure`'s `root_path` keyword argument to configure the path. (patch [c79f46c3](https://github.com/appsignal/appsignal-ruby/commit/c79f46c3cd96ac51726a963f38999bfb3c246d52))

### Fixed

- Fix an error on the Padrino require in the installer CLI. The latest Padrino version will crash the installer on load. Ignore the error when it fails to load. (patch [dfe23707](https://github.com/appsignal/appsignal-ruby/commit/dfe23707f769ff818714ee7cf14340f9472ce2e4))
- Fix the `Appsignal.configure` path config not being customizable. It's now possible to pass a `root_path` keyword argument to `Appsignal.configure` to customize the path from which AppSignal reads the config file, `config/appsignal.yml`. (patch [c79f46c3](https://github.com/appsignal/appsignal-ruby/commit/c79f46c3cd96ac51726a963f38999bfb3c246d52))

## 3.12.5

_Published on 2024-08-01._

### Changed

- Improve sanitization of INSERT INTO ... VALUES with multiple groups by removing additional repeated groups.

  This makes the query easier to read, and mitigates an issue where processing many events with slightly distinct queries would cause some event details to de discarded.

  (patch [45a20433](https://github.com/appsignal/appsignal-ruby/commit/45a20433fc7ead962d998f4218d0904cfb501a7c))

### Fixed

- Fix issue sanitizing SQL queries containing TRUE and FALSE values in an INSERT INTO ... VALUES clause. (patch [45a20433](https://github.com/appsignal/appsignal-ruby/commit/45a20433fc7ead962d998f4218d0904cfb501a7c))

## 3.12.4

_Published on 2024-08-01._

### Fixed

- Fix an issue where, depending on the relative order of the `appsignal` and `view_component` dependencies in the Gemfile, the ViewComponent instrumentation would not load. (patch [0f37fa30](https://github.com/appsignal/appsignal-ruby/commit/0f37fa30dec66cccb68755d332e835487e8fd039))

## 3.12.3

_Published on 2024-07-30._

### Fixed

- Fix the application environment being reported as "[]" when no valid environment could be found. (patch [cf081253](https://github.com/appsignal/appsignal-ruby/commit/cf0812536e0651ee5b62427847a4244d4640e22b))
- Fix `Appsignal.configure` call without `env` argument not reusing the previously configured configuration. (patch [65d5428c](https://github.com/appsignal/appsignal-ruby/commit/65d5428c4d41f683a796b67b0ae339a0d213c802))

## 3.12.2

_Published on 2024-07-25._

### Fixed

- Fix the default env and root path for the integrations using loader mechanism. If `APPSIGNAL_APP_ENV` is set when using `Appsignal.load(...)`, the AppSignal env set in `APPSIGNAL_APP_ENV` is now leading again. (patch [b2d1c7ee](https://github.com/appsignal/appsignal-ruby/commit/b2d1c7ee082e6865d9dc8d23ef060ecec9197a0e))

## 3.12.1

_Published on 2024-07-25._

### Fixed

- Fix `Appsignal.monitor_and_stop` block passing. It would error with a `LocalJumpError`. Thanks to @cwaider. (patch [150569ff](https://github.com/appsignal/appsignal-ruby/commit/150569ff49e54ab743ed3db16d109abcf5719e30))

## 3.12.0

_Published on 2024-07-22._

### Added

- Add a Rails configuration option to start AppSignal after Rails is initialized. By default, AppSignal will start before the Rails initializers are run. This way it is not possible to configure AppSignal in a Rails initializer using Ruby. To configure AppSignal in a Rails initializer, configure Rails to start AppSignal after it is initialized.

  ```ruby
  # config/application.rb

  # ...

  module MyApp
    class Application < Rails::Application
      # Add this line
      config.appsignal.start_at = :after_initialize

      # Other config
    end
  end
  ```

  Then, in the initializer:

  ```ruby
  # config/initializers/appsignal.rb

  Appsignal.configure do |config|
    config.ignore_actions = ["My action"]
  end
  ```

  Be aware that when `start_at` is set to `after_initialize`, AppSignal will not track any errors that occur when the initializers are run and the app fails to start.

  See [our Rails documentation](https://docs.appsignal.com/ruby/integrations/rails.html) for more information.

  (minor [b84a6a36](https://github.com/appsignal/appsignal-ruby/commit/b84a6a3695259b365cde6f69165818a1e1b99197))
- Add a new method of configuring AppSignal: `Appsignal.configure`. This new method allows apps to configure AppSignal in Ruby.

  ```ruby
  # The environment will be auto detected
  Appsignal.configure do |config|
    config.activejob_report_errors = "discard"
    config.sidekiq_report_errors = :discard
    config.ignore_actions = ["My ignored action", "My other ignored action"]
    config.request_headers << "MY_HTTP_HEADER"
    config.send_params = true
    config.enable_host_metrics = false
  end

  # Explicitly define which environment to start
  Appsignal.configure(:production) do |config|
    # Some config
  end
  ```

  This new method can be used to update config in Ruby. We still recommend to use the `config/appsignal.yml` file to configure AppSignal whenever possible. Apps that use the `Appsignal.config = Appsignal::Config.new(...)` way of configuring AppSignal, should be updated to use the new `Appsignal.configure` method. The `Appsignal::Config.new` method would overwrite the given "initial config" with the config file's config and config read from environment variables. The `Appsignal.configure` method is leading. The config file, environment variables and `Appsignal.configure` methods can all be mixed.

  See [our configuration guide](https://docs.appsignal.com/ruby/configuration.html) for more information.

  (minor [ba60fff9](https://github.com/appsignal/appsignal-ruby/commit/ba60fff9fa5087c78e171a0608beba882e1a4c92))

### Changed

- Update the Sinatra, Padrino, Grape and Hanami integration setup for applications. Before this change a "appsignal/integrations/sinatra" file would need to be required to load the AppSignal integration for Sinatra. Similar requires exist for other libraries. This has changed to a new integration load mechanism.

  This new load mechanism makes starting AppSignal more predictable when loading multiple integrations, like those for Sinatra, Padrino, Grape and Hanami.

  ```ruby
  # Sinatra example
  # Before
  require "appsignal/integrations/sinatra"

  # After
  require "appsignal"

  Appsignal.load(:sinatra)
  Appsignal.start
  ```

  The `require "appsignal/integrations/sinatra"` will still work, but is deprecated in this release.

  See the documentation for the specific libraries for the latest on how to integrate AppSignal.

  - [Grape](https://docs.appsignal.com/ruby/integrations/grape.html)
  - [Hanami](https://docs.appsignal.com/ruby/integrations/hanami.html)
  - [Padrino](https://docs.appsignal.com/ruby/integrations/padrino.html)
  - [Sinatra](https://docs.appsignal.com/ruby/integrations/sinatra.html)

  When using a combination of the libraries listed above, read our [integration guide](https://docs.appsignal.com/ruby/instrumentation/integrating-appsignal.html) on how to load and configure AppSignal for multiple integrations at once.

  (minor [35fff8cb](https://github.com/appsignal/appsignal-ruby/commit/35fff8cb135bf024b3bcf95e497af7dcc0a4cc02))
- Disable the AppSignal Rack EventHandler when AppSignal is not active. It would still trigger our instrumentation when AppSignal is not active. This reduces the instrumentation overhead when AppSignal is not active. (patch [03e7c1b2](https://github.com/appsignal/appsignal-ruby/commit/03e7c1b221caa00af1599ae94e1d4055835c94a7))

### Deprecated

- Deprecate the `Appsignal.config = Appsignal::Config.new(...)` method of configuring AppSignal. See the changelog entry about `Appsignal.configure { ... }` for the new way to configure AppSignal in Ruby. (minor [ba60fff9](https://github.com/appsignal/appsignal-ruby/commit/ba60fff9fa5087c78e171a0608beba882e1a4c92))
- Deprecate the Hanami integration require: `require "appsignal/integrations/hanami"`. Use the new `Appsignal.load(:hanami)` method instead. Read our [Hanami docs](https://docs.appsignal.com/ruby/integrations/hanami.html) for more information. (patch)
- Deprecate the Padrino integration require: `require "appsignal/integrations/padrino"`. Use the new `Appsignal.load(:padrino)` method instead. Read our [Padrino docs](https://docs.appsignal.com/ruby/integrations/padrino.html) for more information. (patch)
- Deprecate the Sinatra integration require: `require "appsignal/integrations/sinatra"`. Use the new `Appsignal.load(:sinatra)` method instead. Read our [Sinatra docs](https://docs.appsignal.com/ruby/integrations/sinatra.html) for more information. (patch)
- Deprecate the Grape integration require: `require "appsignal/integrations/grape"`. Use the new `Appsignal.load(:grape)` method instead. Read our [Grape docs](https://docs.appsignal.com/ruby/integrations/grape.html) for more information. (patch)

### Fixed

- Fix instrumentation events for response bodies appearing twice. When multiple instrumentation middleware were mounted in an application, it would create duplicate `process_response_body.rack` events. (patch [24b16517](https://github.com/appsignal/appsignal-ruby/commit/24b16517f3bf5e2911345d5d825a1febb3c7aed7))

## 3.11.0

_Published on 2024-07-15._

### Added

- Add `Appsignal.monitor` and `Appsignal.monitor_and_stop` instrumentation helpers. These helpers are a replacement for the `Appsignal.monitor_transaction` and `Appsignal.monitor_single_transaction` helpers.

  Use these new helpers to create an AppSignal transaction and track any exceptions that occur within the instrumented block. This new helper supports custom namespaces and has a simpler way to set an action name. Use this helper in combination with our other `Appsignal.set_*` helpers to add more metadata to the transaction.

  ```ruby
  # New helper
  Appsignal.monitor(
    :namespace => "my_namespace",
    :action => "MyClass#my_method"
  ) do
    # Track an instrumentation event
    Appsignal.instrument("my_event.my_group") do
      # Some code
    end
  end

  # Old helper
  Appsignal.monitor_transaction(
    "process_action.my_group",
    :class_name => "MyClass",
    :action_name => "my_method"
  ) do
    # Some code
  end
  ```

  The `Appsignal.monitor_and_stop` helper can be used in the same scenarios as the `Appsignal.monitor_single_transaction` helper is used. One-off Ruby scripts that are not part of a long running process.

  Read our [instrumentation documentation](https://docs.appsignal.com/ruby/instrumentation/background-jobs.html) for more information about using the`Appsignal.monitor` helper.

  (minor [f38f0cff](https://github.com/appsignal/appsignal-ruby/commit/f38f0cff978c7e7244beae347a8355fff19b13f1))
- Add `Appsignal.set_session_data` helper. Set custom session data on the current transaction with the `Appsignal.set_session_data` helper. Note that this will overwrite any request session data that would be set automatically on the transaction. When this method is called multiple times, it will overwrite the previously set value.

  ```ruby
  Appsignal.set_session_data("data1" => "value1", "data2" => "value2")
  ```

  (patch [48c76635](https://github.com/appsignal/appsignal-ruby/commit/48c76635043a3777de79816bdb2154ad392c1b09))
- Add `Appsignal.set_headers` helper. Set custom request headers on the current transaction with the `Appsignal.set_headers` helper. Note that this will overwrite any request headers that would be set automatically on the transaction. When this method is called multiple times, it will overwrite the previously set value.

  ```ruby
  Appsignal.set_headers("PATH_INFO" => "/some-path", "HTTP_USER_AGENT" => "Firefox")
  ```

  (patch [7d82dffd](https://github.com/appsignal/appsignal-ruby/commit/7d82dffd75a6c7c9a8b6a8fac7e6bbb70104b63c))
- Report request headers for webmachine apps. (patch [fcfb7a0d](https://github.com/appsignal/appsignal-ruby/commit/fcfb7a0d2545a2144aa61efa61d445c0e11c7749))

### Changed

- Allow tags to have boolean (true/false) values.

  ```ruby
  Appsignal.set_tags("my_tag_is_amazing" => true)
  Appsignal.set_tags("my_tag_is_false" => false)
  ```

  (patch [1b8e86cb](https://github.com/appsignal/appsignal-ruby/commit/1b8e86cba3472ebec78680ca6a2ed8aa76938724))
- Optimize Sidekiq job arguments being recorded. Job arguments are only fetched and set when we sample the job transaction, which should decrease our overhead for all jobs we don't sample. (patch [3f957301](https://github.com/appsignal/appsignal-ruby/commit/3f95730145d6eef7eb13901853685e4d56d5495c))

### Deprecated

- Deprecate Transaction sample helpers: `Transaction#set_sample_data` and `Transaction#sample_data`. Please use one of the other sample data helpers instead. See our [sample data guide](https://docs.appsignal.com/guides/custom-data/sample-data.html). (patch [2d2e0e43](https://github.com/appsignal/appsignal-ruby/commit/2d2e0e43c9125b4566e3265b6e6ae85e4910652b))
- Deprecate the `Appsignal::Transaction#set_http_or_background_queue_start` method. Use the `Appsignal::Transaction#set_queue_start` helper instead. (patch [d93e0370](https://github.com/appsignal/appsignal-ruby/commit/d93e0370ff4e37cf8d12652a6e5cca66651a5790))
- Deprecate the `Appsignal.without_instrumentation` helper. Use the `Appsignal.ignore_instrumentation_events` helper instead. (patch [7cc3c0e4](https://github.com/appsignal/appsignal-ruby/commit/7cc3c0e41615394deec348d5e0a40b7a6c1fc1d9))
- Deprecate the `Appsignal::Transaction::GenericRequest` class. Use the `Appsignal.set_*` helpers to set metadata on the Transaction instead. Read our [sample data guide](https://docs.appsignal.com/guides/custom-data/sample-data.html) for more information. (patch [1c69d3fd](https://github.com/appsignal/appsignal-ruby/commit/1c69d3fdf47959c240c4732f7e8551802a9eba63))
- Deprecate the 'ID', 'request', and 'options' arguments for the `Transaction.create` and `Transaction.new` methods. To add metadata to the transaction, use the `Appsignal.set_*` helpers. Read our [sample data guide](https://docs.appsignal.com/guides/custom-data/sample-data.html) for more information on how to set metadata on transactions.

  ```ruby
  # Before
  Appsignal::Transaction.create(
    SecureRandom.uuid,
    "my_namespace",
    Appsignal::Transaction::GenericRequest.new(env) # env is a request env Hash
  )

  # After
  Appsignal::Transaction.create("my_namespace")
  ```

  (patch [2fc2c617](https://github.com/appsignal/appsignal-ruby/commit/2fc2c617321bc6a520205cae0cfa42fb3c8fc5d8))
- Deprecate the `Appsignal.monitor_transaction` and `Appsignal.monitor_single_transaction` helpers. See the entry about the replacement helpers `Appsignal.monitor` and `Appsignal.monitor_and_stop`. (patch [470d5813](https://github.com/appsignal/appsignal-ruby/commit/470d58132270115215093c9cffd16e52829ef4c4))

## 3.10.0

_Published on 2024-07-08._

### Added

- Add our new recommended Rack instrumentation middleware. If an app is using the `Appsignal::Rack::GenericInstrumentation` middleware, please update it to use `Appsignal::Rack::InstrumentationMiddleware` instead.

  This new middleware will not report all requests under the "unknown" action if no action name is set. To set an action name, call the `Appsignal.set_action` helper from the app.

  ```ruby
  # config.ru

  # Setup AppSignal

  use Appsignal::Rack::InstrumentationMiddleware

  # Run app
  ```

  (minor [f2596781](https://github.com/appsignal/appsignal-ruby/commit/f259678111067bd3d7cf60552201f4d4f95a99d6))
- Add Rake task performance instrumentation. Configure the `enable_rake_performance_instrumentation` option to `true` to enable Rake task instrumentation for both error and performance monitoring. To ignore specific Rake tasks, configure `ignore_actions` to include the name of the Rake task. (minor [63c9aeed](https://github.com/appsignal/appsignal-ruby/commit/63c9aeed978fcd0942238772c2e441b33e12e16a))
- Add instrumentation to Rack responses, including streaming responses. New `process_response_body.rack` and `close_response_body.rack` events will be shown in the event timeline. These events show how long it takes to complete responses, depending on the response implementation, and when the response is closed.

  This Sinatra route with a streaming response will be better instrumented, for example:

  ```ruby
  get "/stream" do
    stream do |out|
      sleep 1
      out << "1"
      sleep 1
      out << "2"
      sleep 1
      out << "3"
    end
  end
  ```

  (minor [bd2f037b](https://github.com/appsignal/appsignal-ruby/commit/bd2f037ba4840f4606373ee2fc11553f098d5436))
- Add the `Appsignal.report_error` helper to report errors. If you unsure whether to use the `Appsignal.set_error` or `Appsignal.send_error` helpers in what context, use `Appsignal.report_error` to always report the error. (minor [1502ea14](https://github.com/appsignal/appsignal-ruby/commit/1502ea147210d77dd4ee9d301c52ace30c2a6700))
- Support nested webmachine apps. If webmachine apps are nested in other AppSignal instrumentation it will now report the webmachine instrumentation as part of the parent transaction, reporting more runtime of the request. (patch [243d20ac](https://github.com/appsignal/appsignal-ruby/commit/243d20acd68a9e59a01d74e17abb910691667b25))
- Report the response status for Padrino requests as the `response_status` tag on samples, e.g. 200, 301, 500. This tag is visible on the sample detail page.
  Report the response status for Padrino requests as the `response_status` metric.

  (patch [9239c26b](https://github.com/appsignal/appsignal-ruby/commit/9239c26beb144b9d8bf094bc58030cd618633c38))
- Add support for nested Padrino apps. When a Padrino app is nested in another Padrino app, or another framework like Sinatra or Rails, it will now report the entire request. (patch [9239c26b](https://github.com/appsignal/appsignal-ruby/commit/9239c26beb144b9d8bf094bc58030cd618633c38))
- Add `Appsignal.set_params` helper. Set custom parameters on the current transaction with the `Appsignal.set_params` helper. Note that this will overwrite any request parameters that would be set automatically on the transaction. When this method is called multiple times, it will overwrite the previously set value.

  ```ruby
  Appsignal.set_params("param1" => "value1", "param2" => "value2")
  ```

  (patch [e8d73e8d](https://github.com/appsignal/appsignal-ruby/commit/e8d73e8d31264c44dd5db5d769be6b599b0ded48))
- Add `Appsignal.set_custom_data` helper to set custom data on the transaction. Previously, this could only be set with `Appsignal::Transaction.current.set_custom_data("custom_data", ...)`. This helper makes setting the custom data more convenient. (patch [875e4435](https://github.com/appsignal/appsignal-ruby/commit/875e4435ba97838f79a02ff456d3418bc012634a))
- Add `Appsignal.set_tags` helper as an alias for `Appsignal.tag_request`. This is a context independent named alias available on the Transaction class as well. (patch [1502ea14](https://github.com/appsignal/appsignal-ruby/commit/1502ea147210d77dd4ee9d301c52ace30c2a6700))
- Add a block argument to the `Appsignal.set_params` and `Appsignal::Transaction#set_params` helpers. When `set_params` is called with a block argument, the block is executed when the parameters are stored on the Transaction. This block is only called when the Transaction is sampled. Use this block argument to avoid having to parse parameters for every transaction, to speed things up when the transaction is not sampled.

  ```ruby
  Appsignal.set_params do
    # Some slow code to parse parameters
    JSON.parse('{"param1": "value1"}')
  end
  ```

  (patch [1502ea14](https://github.com/appsignal/appsignal-ruby/commit/1502ea147210d77dd4ee9d301c52ace30c2a6700))

### Deprecated

- Deprecate the `appsignal.action` and `appsignal.route` request env methods to set the transaction action name. Use the `Appsignal.set_action` helper instead.

  ```ruby
  # Before
  env["appsignal.action"] = "POST /my-action"
  env["appsignal.route"] = "POST /my-action"

  # After
  Appsignal.set_action("POST /my-action")
  ```

  (patch [1e6d0b31](https://github.com/appsignal/appsignal-ruby/commit/1e6d0b315577176d4dd37db0a8f5fde89c66e8a4))
- Deprecate the `Appsignal::Rack::StreamingListener` middleware. Use the `Appsignal::Rack::InstrumentationMiddleware` middleware instead. (patch [57d6fa33](https://github.com/appsignal/appsignal-ruby/commit/57d6fa3386d9a9720da76c7b899a332952d472e0))
- Deprecate the `Appsignal::Rack::GenericInstrumentation` middleware. Use the `Appsignal::Rack::InstrumentationMiddleware` middleware instead. See also the changelog entry about the `InstrumentationMiddleware`. (patch [1502ea14](https://github.com/appsignal/appsignal-ruby/commit/1502ea147210d77dd4ee9d301c52ace30c2a6700))

### Fixed

- Fix issue with AppSignal getting stuck in a boot loop when loading the Padrino integration with: `require "appsignal/integrations/padrino"`
  This could happen in nested applications, like a Padrino app in a Rails app. AppSignal will now use the first config AppSignal starts with.

  (patch [10722b60](https://github.com/appsignal/appsignal-ruby/commit/10722b60d0ad9dc63b2c7add7d5ee8703190b8f0))
- Fix the deprecation warning of `Bundler.rubygems.all_specs` usage. (patch [1502ea14](https://github.com/appsignal/appsignal-ruby/commit/1502ea147210d77dd4ee9d301c52ace30c2a6700))

## 3.9.3

_Published on 2024-07-02._

### Added

- [0230ab4d](https://github.com/appsignal/appsignal-ruby/commit/0230ab4da00d75e4fc72fd493fc98441b5d7254d) patch - Track error response status for web requests. When an unhandled exception reaches the AppSignal EventHandler instrumentation, report the response status as `500` for the `response_status` tag on the transaction and on the `response_status` metric.

### Changed

- [b3a80038](https://github.com/appsignal/appsignal-ruby/commit/b3a800380c0d83422d7f3c0e9c93551d343c50c0) patch - Require the AppSignal gem in the Grape integration file. Previously `require "appsignal"` had to be called before `require "appsignal/integrations/grape"`. This `require "appsignal"` is no longer required.
- [e9aa0603](https://github.com/appsignal/appsignal-ruby/commit/e9aa06031b6c17f9f2704250bb1775a4cb72b276) patch - Report Global VM Lock metrics per process. In addition to the existing `hostname` tag, add `process_name` and `process_id` tags to the `gvl_global_timer` and `gvl_waiting_threads` metrics emitted by the [GVL probe](https://docs.appsignal.com/ruby/integrations/global-vm-lock.html), allowing these metrics to be tracked in a per-process basis.

### Deprecated

- [844aa0af](https://github.com/appsignal/appsignal-ruby/commit/844aa0afa3311860dca84badc27c2be8996bfd3c) patch - Deprecate `Appsignal::Grape::Middleware` constant in favor of `Appsignal::Rack::GrapeMiddleware` constant.
  
  To fix this deprecation warning, update the usage of `Appsignal::Grape::Middleware` like this:
  
  ```ruby
  # Grape only apps
  insert_before Grape::Middleware::Error, Appsignal::Rack::GrapeMiddleware
  # or
  use Appsignal::Rack::GrapeMiddleware
  
  # Grape on Rails app
  use Appsignal::Rack::GrapeMiddleware
  ```
- [1f648ab4](https://github.com/appsignal/appsignal-ruby/commit/1f648ab4d0372f37d15a980a9902779834811531) patch - Deprecate the `Appsignal.start_logger` method. Remove this method call from apps if it is present. Calling `Appsignal.start` will now initialize the logger.

### Fixed

- [0bb29809](https://github.com/appsignal/appsignal-ruby/commit/0bb29809f1750bdac2b66a1132a3638c58e6d1f8) patch - Fix an issue with invalid request methods raising an error in the GenericInstrumentation middleware when using a request class that throws an error when calling the `request_method` method, like `ActionDispatch::Request`.
- [66bb7a60](https://github.com/appsignal/appsignal-ruby/commit/66bb7a60cafd3fb1a91d4ed0430d51ee8ac8de46) patch - Support Grape apps that are nested in other apps like Sinatra and Rails, that also include AppSignal middleware for instrumentation.
- [a7b056bd](https://github.com/appsignal/appsignal-ruby/commit/a7b056bd333912b3b6388d68d6dd3af0b2cb9a75) patch - Support Hanami version 2.1. On older versions of our Ruby gem it would error on an unknown keyword argument "sessions_enabled".
- [00b7ac6a](https://github.com/appsignal/appsignal-ruby/commit/00b7ac6a9128d47fa9d3a1556f73a14304de8944) patch - Fix issue with AppSignal getting stuck in a boot loop when loading the Hanami integration with: `require "appsignal/integrations/hanami"`
  This could happen in nested applications, like a Hanami app in a Rails app. It will now use the first config AppSignal starts with.

## 3.9.2

_Published on 2024-06-26._

### Added

- Improve instrumentation of Hanami requests by making sure the transaction is always closed.
  It will also report a `response_status` tag and metric for Hanami requests.

  (patch [e79d4277](https://github.com/appsignal/appsignal-ruby/commit/e79d4277046bf4ec0d32263d06d4975ca8c426ee))

### Changed

- Instrument the entire Sinatra request. Instrumenting Sinatra apps using `require "appsignal/integrations/sinatra"` will now report more of the request, if previously other middleware were not instrumented. It will also report the response status with the `response_status` tag and metric. (patch [15b3390b](https://github.com/appsignal/appsignal-ruby/commit/15b3390b5b54cdc7378d69c92d91ec51dab1b0e4))

### Fixed

- Fix deprecation warnings about `Transacation.params=` usage by updating how we record parameters in our instrumentations. (patch [b65d6674](https://github.com/appsignal/appsignal-ruby/commit/b65d6674c93afbc95e9cecee8c032e6949229aab))
- Fix error reporting for requests with an error that use the AppSignal EventHandler. (patch [0e48f19b](https://github.com/appsignal/appsignal-ruby/commit/0e48f19bb9f5c3ead96d21fbacdd5d7f221e2063))

## 3.9.1

_Published on 2024-06-24._

### Fixed

- [0a253aa1](https://github.com/appsignal/appsignal-ruby/commit/0a253aa16c00cd6172e35a4edaff34f76ac9cbe5) patch - Fix parameter reporting for Rack and Sinatra apps, especially POST payloads.

## 3.9.0

_Published on 2024-06-21._

### Added

- [500b2b4b](https://github.com/appsignal/appsignal-ruby/commit/500b2b4bb57a29663a197ff063c672e6b0c44769) minor - Report Sidekiq errors when a job is dead/discarded. Configure the new `sidekiq_report_errors` config option to "discard" to only report errors when the job is not retried further.

### Changed

- [c76952ff](https://github.com/appsignal/appsignal-ruby/commit/c76952ff5c8bd6e9d1d841a3aeb600b27494bb43) patch - Improve instrumentation for mounted Sinatra apps in Rails apps. The sample reported for the Sinatra request will now include the time spent in Rails and its middleware.
- [661b8e08](https://github.com/appsignal/appsignal-ruby/commit/661b8e08de962e8f95326f0bbc9c0061b8cc0a62) patch - Support apps that have multiple Appsignal::Rack::EventHandler-s in the middleware stack.
- [7382afa3](https://github.com/appsignal/appsignal-ruby/commit/7382afa3e9c89ce0c9f3430fb71825736e484e82) patch - Improve support for instrumentation of nested pure Rack and Sinatra apps. It will now report more of the request's duration and events. This also improves support for apps that have multiple Rack GenericInstrumentation or SinatraInstrumentation middlewares.

### Fixed

- [2478eb19](https://github.com/appsignal/appsignal-ruby/commit/2478eb19f51c18433785347d02af18f405eeeabd) patch - Fix issue with AppSignal getting stuck in a boot loop when loading the Sinatra integration with: `require "appsignal/integrations/sinatra"`
  This could happen in nested applications, like a Sinatra app in a Rails app. It will now use the first config AppSignal starts with.

## 3.8.1

_Published on 2024-06-17._

### Added

- [5459a021](https://github.com/appsignal/appsignal-ruby/commit/5459a021d7d4bbbd09a0dcbdf5f3af7bf861b6f5) patch - Report the response status for Rails requests as the `response_status` tag on samples, e.g. 200, 301, 500. This tag is visible on the sample detail page.
  
  The response status is also reported as the `response_status` metric.

## 3.8.0

_Published on 2024-06-17._

### Changed

- [ca53b043](https://github.com/appsignal/appsignal-ruby/commit/ca53b04360ae123498640d043ee7ba74efc4b295) minor - Report the time spent in Rails middleware as part of the request duration. The AppSignal Rack middleware is now higher in the middleware stack and reports more time of the request to give insights in how long other middleware took. This is reported under the new `process_request.rack` event in the event timeline.

### Fixed

- [37fbae5a](https://github.com/appsignal/appsignal-ruby/commit/37fbae5a0f1a4e964baceb21837e5d5f0cf903c0) patch - Fix ArgumentError being raised on Ruby logger and Rails.logger error calls. This fixes the error from being raised from within the AppSignal Ruby gem.
  Please do not use this for error reporting. We recommend using our error reporting feature instead to be notified of new errors. Read more on [exception handling in Ruby with our Ruby gem](https://docs.appsignal.com/ruby/instrumentation/exception-handling.html).
  
  ```ruby
  # No longer raises an error
  Rails.logger.error StandardError.new("StandardError log message")
  ```

## 3.7.6

_Published on 2024-06-11._

### Changed

- [704a7d29](https://github.com/appsignal/appsignal-ruby/commit/704a7d29ae428f93549000a2c606bff948040c96) patch - When the minutely probes thread takes more than 60 seconds to run all the registered probes, log an error. This helps find issues with the metrics reported by the probes not being accurately reported for every minute.
- [5f4cc8be](https://github.com/appsignal/appsignal-ruby/commit/5f4cc8beb0ad88a0a58265d990626a7ee39fddd3) patch - Internal agent changes for the Ruby gem.

## 3.7.5

_Published on 2024-05-14._

### Added

- [bf81e165](https://github.com/appsignal/appsignal-ruby/commit/bf81e16593c7598e266d1e4cfb108aeef2ed7e73) patch - Support events emitted by ViewComponent. Rendering of ViewComponent-based components will appear as events in your performance samples' event timeline.
  
  For AppSignal to instrument ViewComponent events, you must first configure ViewComponent to emit those events:
  
  ```ruby
  # config/application.rb
  module MyRailsApp
    class Application < Rails::Application
      config.view_component.instrumentation_enabled = true
      config.view_component.use_deprecated_instrumentation_name = false
    end
  end
  ```
  
  Thanks to Trae Robrock (@trobrock) for providing a starting point for this implementation!
- [ad5c9955](https://github.com/appsignal/appsignal-ruby/commit/ad5c99556421fe86501205465053466a91f28448) patch - Support Kamal-based deployments. Read the `KAMAL_VERSION` environment variable, which Kamal exposes within the deployed container, if present, and use it as the application revision if it is not set. This will automatically report deploy markers for applications using Kamal.

### Fixed

- [30bb675f](https://github.com/appsignal/appsignal-ruby/commit/30bb675ffa99ec1949a613f309e6c1792b88d4ce) patch - Fix an issue where an error about the AppSignal internal logger is raised when sending a heartbeat.

## 3.7.4

_Published on 2024-05-09._

### Fixed

- [4f12684b](https://github.com/appsignal/appsignal-ruby/commit/4f12684baf6fadac43fcb5108f5a7f793b2e1046) patch - Fix LocalJumpError in Active Job instrumentation initialization for Active Job < 7.1.

## 3.7.3

_Published on 2024-05-08._

### Added

- [28a36ba1](https://github.com/appsignal/appsignal-ruby/commit/28a36ba17c236cf3f2f4991f3ff224a98c76eec7) patch - Add option to `activejob_report_errors` option to only report errors when a job is discard by Active Job. In the example below the job is retried twice. If it fails with an error twice the job is discarded. If `activejob_report_errors` is set to `discard`, you will only get an error reported when the job is discarded. This new `discard` value only works for Active Job 7.1 and newer.
  
  
  ```ruby
  class ExampleJob < ActiveJob::Base
    retry_on StandardError, :attempts => 2
  
    # ...
  end
  ```
- [d6d233de](https://github.com/appsignal/appsignal-ruby/commit/d6d233de8d1dd6aa203924e66db0635287aaea7b) patch - Track Active Job executions per job. When a job is retried the "executions" metadata for Active Job jobs goes up by one for every retry. We now track this as the `executions` tag on the job sample.

## 3.7.2

_Published on 2024-05-06._

### Fixed

- [b6e8ebe2](https://github.com/appsignal/appsignal-ruby/commit/b6e8ebe27e56d111337c5901e4b819bf97bba174) patch - Fix deprecation warnings for Probes.probes introduced in 3.7.1 for internally registered probes.

## 3.7.1

_Published on 2024-04-29._

### Changed

- [226a8f51](https://github.com/appsignal/appsignal-ruby/commit/226a8f51aa467f443ca8a93d4134f445b81f683a) patch - If the gem can't find a valid log path in the app's `log/` directory, it will no longer print the warning more than once.
- [5f97aa29](https://github.com/appsignal/appsignal-ruby/commit/5f97aa2997ca64955d6f7dc0a21de265eec110dc) patch - Stop the minutely probes when `Appsignal.stop` is called. When `Appsignal.stop` is called, the probes thread will no longer continue running in the app process.
- [ccfa3572](https://github.com/appsignal/appsignal-ruby/commit/ccfa3572260dc71765ff233682e50276059aa6aa) patch - Listen to the `APPSIGNAL_HTTP_PROXY` environment variable in the extension installer. When `APPSIGNAL_HTTP_PROXY` is set during `gem instal appsignal` or `bundle install`, it will use the proxy specified in the `APPSIGNAL_HTTP_PROXY` environment variable to download the extension and agent.
- [123c7108](https://github.com/appsignal/appsignal-ruby/commit/123c710861a09c4a857d749b3bf9e3b17968ce68) patch - Allow unregistering minutely probes. Use `Appsignal::Probes.unregister` to unregister probes registered with `Appsignal::Probes.register` if you do not need a certain probe, including default probes.
- [12305025](https://github.com/appsignal/appsignal-ruby/commit/1230502525004d324f3dbcf0ee61eb0e6fe7fdb5) patch - Add `Appsignal::Probes.register` method as the preferred method to register probes. The `Appsignal::Probes.probes.register` and `Appsignal::Minutely.probes.register` methods are now deprecated.
- [12305025](https://github.com/appsignal/appsignal-ruby/commit/1230502525004d324f3dbcf0ee61eb0e6fe7fdb5) patch - Automatically start new probes registered with `Appsignal::Probes.register` when the gem has already started the probes thread. Previously, the late registered probes would not be run.
- [12305025](https://github.com/appsignal/appsignal-ruby/commit/1230502525004d324f3dbcf0ee61eb0e6fe7fdb5) patch - Rename the Minutely constant to Probes so that the API is the same between AppSignal integrations. If your apps calls `Appsignal::Minutely`, please update it to `Appsignal::Probes`. If your app calls `Appsignal::Minutely` after this upgrade without the name change, the gem will print a deprecation warning for each time the `Appsignal::Minutely` is called.
- [ee08eed2](https://github.com/appsignal/appsignal-ruby/commit/ee08eed28a15955499bbb736fe76ae82a61de1b2) patch - Log debug messages when metrics are received for easier debugging.

### Fixed

- [a2f4b313](https://github.com/appsignal/appsignal-ruby/commit/a2f4b31359c13fc89bcf22e162cf9f79664edc6b) patch - Clear the AppSignal in memory logger, used during the gem start, after the file/STDOUT logger is started. This reduces memory usage of the AppSignal Ruby gem by a tiny bit, and prevent stale logs being logged whenever a process gets forked and starts AppSignal.

## 3.7.0

_Published on 2024-04-22._

### Added

- [5b0eb9b2](https://github.com/appsignal/appsignal-ruby/commit/5b0eb9b25ee3f5a738962acee9052dfce74acb29) minor - _Heartbeats are currently only available to beta testers. If you are interested in trying it out, [send an email to support@appsignal.com](mailto:support@appsignal.com?subject=Heartbeat%20beta)!_
  
  ---
  
  Add heartbeats support. You can send heartbeats directly from your code, to track the execution of certain processes:
  
  ```ruby
  def send_invoices()
    # ... your code here ...
    Appsignal.heartbeat("send_invoices")
  end
  ```
  
  You can pass a block to `Appsignal.heartbeat`, to report to AppSignal both when the process starts, and when it finishes, allowing you to see the duration of the process:
  
  ```ruby
  def send_invoices()
    Appsignal.heartbeat("send_invoices") do
      # ... your code here ...
    end
  end
  ```
  
  If an exception is raised within the block, the finish event will not be reported to AppSignal, triggering a notification about the missing heartbeat. The exception will bubble outside of the heartbeat block.
- [5fc83cc1](https://github.com/appsignal/appsignal-ruby/commit/5fc83cc186b1574d759731c5191edf13cf8339b7) patch - Implement the `ignore_logs` configuration option, which can also be configured as the `APPSIGNAL_IGNORE_LOGS` environment variable.
  
  The value of `ignore_logs` is a list (comma-separated, when using the environment variable) of log line messages that should be ignored. For example, the value `"start"` will cause any message containing the word "start" to be ignored. Any log line message containing a value in `ignore_logs` will not be reported to AppSignal.
  
  The values can use a small subset of regular expression syntax (specifically, `^`, `$` and `.*`) to narrow or expand the scope of lines that should be matched.
  
  For example, the value `"^start$"` can be used to ignore any message that is _exactly_ the word "start", but not messages that merely contain it, like "Process failed to start". The value `"Task .* succeeded"` can be used to ignore messages about task success regardless of the specific task name.

## 3.6.5

_Published on 2024-04-17._

### Fixed

- [83004ae5](https://github.com/appsignal/appsignal-ruby/commit/83004ae597e55a70673d6589c8b4457960d7b1ba) patch - Check the redis-client gem version before installing instrumentation. This prevents errors from being raised on redis-client gem versions older than 0.14.0.

## 3.6.4

_Published on 2024-03-25._

### Fixed

- [09b9aa41](https://github.com/appsignal/appsignal-ruby/commit/09b9aa41d374cd4ef5ca39c68721bd241e7c93a3) patch - Fix CPU `user`/`system` usage measurements, as to take into account the amount of CPUs available.

## 3.6.3

_Published on 2024-03-20._

### Added

- [e50433fb](https://github.com/appsignal/appsignal-ruby/commit/e50433fbcb109ef741a889b0b7e78f16b884bd81) patch - Implement CPU count configuration option. Use it to override the auto-detected, cgroups-provided number of CPUs that is used to calculate CPU usage percentages.
  
  To set it, use the the `cpu_count`
  configuration option or the `APPSIGNAL_CPU_COUNT` environment variable.

### Fixed

- [c6dd9779](https://github.com/appsignal/appsignal-ruby/commit/c6dd9779bb50dd9385da8962ccf1057ca1a44c7a) patch - Add request parameters, path and method tags to errors reported in controllers via the Rails error reporter.

## 3.6.2

_Published on 2024-03-08._

### Fixed

- [c3921865](https://github.com/appsignal/appsignal-ruby/commit/c392186573a72fd9afe22299fabcd14dcfe96139) patch - Revert Rack middleware changes (see [changelog](https://github.com/appsignal/appsignal-ruby/blob/main/CHANGELOG.md#360)) to fix issues relating to Unicorn broken pipe errors and multiple requests merging into a single sample.

## 3.6.1

_Published on 2024-03-05._

### Added

- [8974d201](https://github.com/appsignal/appsignal-ruby/commit/8974d20144407fce7a274ebaeb771ef76705d901) patch - Add `activejob_report_errors` config option. When set to `"none"`, ActiveJob jobs will no longer report errors. This can be used in combination with [custom exception reporting](https://docs.appsignal.com/ruby/instrumentation/exception-handling.html). By default, the config option has the value `"all"`, which reports all errors.

## 3.6.0

_Published on 2024-02-26._

### Added

- [9984156f](https://github.com/appsignal/appsignal-ruby/commit/9984156faea0a76cb0fe81594e1ddf40d55dabbe) minor - Add instrumentation for all Rack responses, including streaming responses. New `response_body_each.rack`, `response_body_call.rack` and `response_body_to_ary.rack` events will be shown in the event timeline. This will show how long it takes to complete responses, depending on the response implementation.
  
  This Sinatra route with a streaming response will be better instrumented, for example:
  
  ```ruby
  get "/stream" do
    stream do |out|
      sleep 1
      out << "1"
      sleep 1
      out << "2"
      sleep 1
      out << "3"
    end
  end
  ```
- [e7706038](https://github.com/appsignal/appsignal-ruby/commit/e7706038d8b2f52ea90441cfa62d5ee867d893a2) patch - Add histogram support to the OpenTelemetry HTTP server. This allows OpenTelemetry-based instrumentations to report histogram data to AppSignal as distribution metrics.

### Changed

- [11220302](https://github.com/appsignal/appsignal-ruby/commit/112203023a58e53e607a9fd7d545044fa7d896d5) minor - **Breaking change**: Normalize CPU metrics for cgroups v1 systems. When we can detect how many CPUs are configured in the container's limits, we will normalize the CPU percentages to a maximum of 100%. This is a breaking change. Triggers for CPU percentages that are configured for a CPU percentage higher than 100% will no longer trigger after this update. Please configure triggers to a percentage with a maximum of 100% CPU percentage.
- [11220302](https://github.com/appsignal/appsignal-ruby/commit/112203023a58e53e607a9fd7d545044fa7d896d5) patch - Support fractional CPUs for cgroups v2 metrics. Previously a CPU count of 0.5 would be interpreted as 1 CPU. Now it will be correctly seen as half a CPU and calculate CPU percentages accordingly.
- [14aefc35](https://github.com/appsignal/appsignal-ruby/commit/14aefc3594b3f55a4c2ab14ba1259a4f10499467) patch - Update bundled trusted root certificates.

### Fixed

- [f2abbd6a](https://github.com/appsignal/appsignal-ruby/commit/f2abbd6aeb2230d79139cbdf82af98557bbe5b54) patch - Fix (sub)traces not being reported in their entirety when the OpenTelemetry exporter sends one trace in multiple export requests. This would be an issue for long running traces, that are exported in several requests.

## 3.5.6

### Changed

- [c76a3293](https://github.com/appsignal/appsignal-ruby/commit/c76a329389c7ce55f1a8307d67fca6c0824c7b6f) patch - Default headers don't contain `REQUEST_URI` anymore as query params are not filtered. Now `REQUEST_PATH` is sent instead to avoid any PII filtering.

## 3.5.5

_Published on 2024-02-01._

### Added

- [d44f7092](https://github.com/appsignal/appsignal-ruby/commit/d44f7092a6a915ebe2825db7b0fe4e8e6eccd873) patch - Add support for the `redis-client` gem, which is used by the redis gem since version 5.

### Changed

- [6b9b814d](https://github.com/appsignal/appsignal-ruby/commit/6b9b814d958ca0a13f6da312746c11481bb46cfb) patch - Make the debug log message for OpenTelemetry spans from libraries we don't automatically recognize more clear. Mention the span id and the instrumentation library.
- [6b9b814d](https://github.com/appsignal/appsignal-ruby/commit/6b9b814d958ca0a13f6da312746c11481bb46cfb) patch - Fix an issue where queries containing a MySQL leading type indicator would only be partially sanitised.

### Fixed

- [e0f7b0e5](https://github.com/appsignal/appsignal-ruby/commit/e0f7b0e52eb5ed886d0f72941bd1c3c8fe15c9c0) patch - Add more testing to JRuby extension installation to better report the installation result and any possible failures.

## 3.5.4

### Changed

- [1a863490](https://github.com/appsignal/appsignal-ruby/commit/1a863490046318b8cee5fff2ac341fb73065f252) patch - Fix disk usage returning a Vec with no entries on Alpine Linux when the `df --local` command fails.

### Deprecated

- [bb98744b](https://github.com/appsignal/appsignal-ruby/commit/bb98744b1b6d34db71b5f46279b1a9b26039bd0f) patch - Deprecate the `Appsignal.set_host_gauge` and `Appsignal.set_process_gauge` helper methods in the Ruby gem. These methods would already log deprecation warnings in the `appsignal.log` file, but now also as a Ruby warning. These methods will be removed in the next major version. These methods already did not report any metrics, and still do not.

### Removed

- [1a863490](https://github.com/appsignal/appsignal-ruby/commit/1a863490046318b8cee5fff2ac341fb73065f252) patch - Remove the `appsignal_set_host_gauge` and `appsignal_set_process_gauge` extension functions. These functions were already deprecated and did not report any metrics.

### Fixed

- [0637b71d](https://github.com/appsignal/appsignal-ruby/commit/0637b71dedde155a2494c56f69bf3217e87e851d) patch - Fix the Makefile log path inclusion in the diagnose report. The diagnose tool didn't look in the correct gem extension directory for this log file.
- [fe71d78b](https://github.com/appsignal/appsignal-ruby/commit/fe71d78b2c897203bac5e6225bc1e21c6ba2c168) patch - Fix reporting of the Ruby syntax version and JRuby version in install report better.

## 3.5.3

### Changed

- [50708677](https://github.com/appsignal/appsignal-ruby/commit/50708677d3c1b3e630035f5b90458ecefa98e41c) patch - Log a warning when no mountpoints are found to report the disk usage metrics. This scenario shouldn't happen (it should log an error, message about skipping a mountpoint or log the disk usage). Log a warning to detect if this issue really occurs.

## 3.5.2

### Fixed

- [a5963f65](https://github.com/appsignal/appsignal-ruby/commit/a5963f65cd06cdc0f6482be34917c365affc87dd) patch - Fix Ruby Logger 1.6.0 compatibility

## 3.5.1

### Fixed

- [2e93182b](https://github.com/appsignal/appsignal-ruby/commit/2e93182b6ae83b16fe9885558cd8f0bfce6a9a5f) patch - Fix an error in the diagnose report when reading a file's contents results in an "Invalid seek" error. This could happen when the log path is configured to `/dev/stdout`, which is not supported.
- [ae0b779b](https://github.com/appsignal/appsignal-ruby/commit/ae0b779b3ec00cc46291bc0373d748d720231e74) patch - Fix logger compatibility with Ruby 3.3

## 3.5.0

### Added

- [cee1676f](https://github.com/appsignal/appsignal-ruby/commit/cee1676fc5539e380c58e8a824b5c59c3c927119) minor - Nested errors are now supported. The error causes are stored as sample data on the transaction so they can be displayed in the UI.

## 3.4.16

### Changed

- [2149c064](https://github.com/appsignal/appsignal-ruby/commit/2149c064be917d2784c4e5571fdfbd0c2ade59ca) patch - Filter more disk mountpoints for disk usage and disk IO stats. This helps reduce noise in the host metrics by focussing on more important mountpoints.
  
  The following mountpoint are ignored. Any mountpoint containing:
  
  - `/etc/hostname`
  - `/etc/hosts`
  - `/etc/resolv.conf`
  - `/snap/`
  - `/proc/`

### Fixed

- [2149c064](https://github.com/appsignal/appsignal-ruby/commit/2149c064be917d2784c4e5571fdfbd0c2ade59ca) patch - - Support disk usage reporting (using `df`) on Alpine Linux. This host metric would report an error on Alpine Linux.
  - When a disk mountpoint has no inodes usage percentage, skip the mountpoint, and report the inodes information successfully for the inodes that do have an inodes usage percentage.

## 3.4.15

### Changed

- [3fe0fa7a](https://github.com/appsignal/appsignal-ruby/commit/3fe0fa7a9cfbee0ca9f3e054155b236bd87c22fb) patch - Bump agent to eec7f7b
  
  Updated the probes dependency to 0.5.2. CPU usage is now normalized to the number of CPUs available to the container. This means that a container with 2 CPUs will have its CPU usage reported as 50% when using 1 CPU instead of 100%. This is a breaking change for anyone using the cpu probe.
  
  If you have CPU triggers set up based on the old behaviour, you might need to update those to these new normalized values to get the same behaviour. Note that this is needed only if the AppSignal integration package you're using includes this change.

## 3.4.14

### Changed

- [bd15ec20](https://github.com/appsignal/appsignal-ruby/commit/bd15ec204474efdc504973609b70074148032618) patch - Bump agent to e8207c1.
  
  - Add `memory_in_percentages` and `swap_in_percentages` host metrics that represents metrics in percentages.
  - Ignore `/snap/` disk mountpoints.
  - Fix issue with the open span count in logs being logged as a negative number.
  - Fix agent's TCP server getting stuck when two requests are made within the same fraction of a second.
- [09b45c80](https://github.com/appsignal/appsignal-ruby/commit/09b45c808c2d4b215bd38211860e8e89225886e6) patch - Bump agent to b604345.
  
  - Add an exponential backoff to the retry sleep time to bind to the StatsD, NGINX and OpenTelemetry exporter ports. This gives the agent a longer time to connect to the ports if they become available within a 4 minute window.
  - Changes to the agent logger:
    - Logs from the agent and extension now use a more consistent format in logs for spans and transactions.
    - Logs that are for more internal use are moved to the trace log level and logs that are useful for debugging most support issues are moved to the debug log level. It should not be necessary to use log level 'trace' as often anymore. The 'debug' log level should be enough.
  - Add `running_in_container` to agent diagnose report, to be used primarily by the Python package as a way to detect if an app's host is a container or not.
- [1945d613](https://github.com/appsignal/appsignal-ruby/commit/1945d61326266e225f13c6b828c51faf13c3745b) patch - Bump agent to 1dd2a18.
  
  - When adding an SQL body attribute via the extension, instead of truncating the body first and sanitising it later, sanitise it first and truncate it later. This prevents an issue where queries containing very big values result in truncated sanitisations.

### Fixed

- [c8698dca](https://github.com/appsignal/appsignal-ruby/commit/c8698dca465d84fdac33d88debc6fbb004458bf1) patch - Fix a deprecation warning for Sidekiq 7.1.6+ when an error is reported to AppSignal. (Thanks @bdewater-thatch!)
- [1c606c6a](https://github.com/appsignal/appsignal-ruby/commit/1c606c6a095ac9316cdb6fc26b98c72b9c23b583) patch - Fix an internal error when some Redis info keys we're expecting are missing. This will fix the Sidekiq dashboard showing much less data than we can report when Redis is configured to not report all the data points we expect. You'll still miss out of metrics like used memory, but miss less data than before.

## 3.4.13

### Added

- [29970d93](https://github.com/appsignal/appsignal-ruby/commit/29970d93a63aa174fbc4a41b29eff996ef0ede5e) patch - Events from `dry-monitor` are now supported. There's also native support for `rom-sql` instrumentation events if they're configured.
- [27656744](https://github.com/appsignal/appsignal-ruby/commit/27656744d5d5657d120b4fcd97857c17421d8dfd) patch - Support Rails 7.1 ActiveSupport Notifications handler.

### Changed

- [6932bb3f](https://github.com/appsignal/appsignal-ruby/commit/6932bb3f7eae75beeb86e29ddc16dc16f9da4428) patch - Add configuration load modifiers to diagnose report. Track if the `APPSIGNAL_INACTIVE_ON_CONFIG_FILE_ERROR` environment variable was set.

## 3.4.12

### Added

- [441de353](https://github.com/appsignal/appsignal-ruby/commit/441de3537e7a8f36dd2460149c171aaa80929e53) patch - Add an option to not start AppSignal on config file errors. When the `config/appsignal.yml` file raises an error (due to ERB syntax issues or ERB errors), it will currently ignore the config file and try to make a configuration work from the other config sources (default, auto detection and system environment variables). This can cause unexpected behavior, because the config from the config file is not part of the loaded config.
  
  In future versions of the Ruby gem, AppSignal will not start when the config file contains an error. To opt-in to this new behavior, set the `APPSIGNAL_INACTIVE_ON_CONFIG_FILE_ERROR` system environment variable to either `1` or `true`.

### Changed

- [a42da92b](https://github.com/appsignal/appsignal-ruby/commit/a42da92b1ff16c48eb40dc081d3b4fbd6480c7c0) patch - Log an error when sample data is of an invalid type. Accepted types are Array and Hash. If any other types are given, it will log an error to the `appsignal.log` file.

### Fixed

- [8e636323](https://github.com/appsignal/appsignal-ruby/commit/8e6363232dc7fabe5f1aeae5758802e4c8d6cbfa) patch - Bump agent to 6133900.
  
  - Fix `disk_inode_usage` metric name format to not be interpreted as a JSON object.

## 3.4.11

### Added

- [4722292d](https://github.com/appsignal/appsignal-ruby/commit/4722292d022fb7ff7f3403b964b24e82112e93bd) patch - Re-add support for Ruby 2.7.
- [d782f9a6](https://github.com/appsignal/appsignal-ruby/commit/d782f9a6db0bd679f01c543900b39fc15124a25f) patch - Add the `host_role` config option. This config option can be set per host to generate some metrics automatically per host and possibly do things like grouping in the future.

### Changed

- [f61f4f68](https://github.com/appsignal/appsignal-ruby/commit/f61f4f68699f022d3d9dbb0fa5dc98881923a001) patch - Bump agent to version d789895.
  
  - Increase short data truncation from 2000 to 10000 characters.

## 3.4.10

### Changed

- [61e093b8](https://github.com/appsignal/appsignal-ruby/commit/61e093b8b89efd9914fe5252b6200a288348d394) patch - Bump agent to 6bec691.
  
  - Upgrade `sql_lexer` to v0.9.5. It adds sanitization support for the `THEN` and `ELSE` logical operators.

## 3.4.9

### Added

- [d048c778](https://github.com/appsignal/appsignal-ruby/commit/d048c778e2718110609ba03f4d755953828bf4c5) patch - Allow passing custom data using the `appsignal` context via the Rails error reporter:
  
  ```ruby
  custom_data = { :hash => { :one => 1, :two => 2 }, :array => [1, 2] }
  Rails.error.handle(:context => { :appsignal => { :custom_data => custom_data } }) do
    raise "Test"
  end
  ```

## 3.4.8

### Added

- [5ddde58b](https://github.com/appsignal/appsignal-ruby/commit/5ddde58bb492984626d2dbddb292cecdfc225576) patch - Allow configuration of the agent's TCP and UDP servers using the `bind_address` config option. This is by default set to `127.0.0.1`, which only makes it accessible from the same host. If you want it to be accessible from other machines, use `0.0.0.0` or a specific IP address.
- [74583d26](https://github.com/appsignal/appsignal-ruby/commit/74583d26147e3ec386cdefbd4653abbe805ded96) patch - Report total CPU usage host metric for VMs. This change adds another `state` tag value on the `cpu` metric called `total_usage`, which reports the VM's total CPU usage in percentages.

## 3.4.7

### Added

- [46735abb](https://github.com/appsignal/appsignal-ruby/commit/46735abb0d0c43df2c923b36f80549b8322ae4f6) patch - Use `RENDER_GIT_COMMIT` environment variable as revision if no revision is specified.

### Changed

- [86856aae](https://github.com/appsignal/appsignal-ruby/commit/86856aae7c16dc13854229d43c7369ec69ced18e) patch - Bump agent to 32590eb.
  
  - Only ignore disk metrics that start with "loop", not all mounted disks that end with a number to report metrics for more disks.

## 3.4.6

### Changed

- [85c155a0](https://github.com/appsignal/appsignal-ruby/commit/85c155a0a4b2b618c04db52c34ee7f0adba8f3c5) patch - When sanitizing an array or hash, replace recursively nested values with a placeholder string. This fixes a SystemStackError issue when sanitising arrays and hashes.

## 3.4.5

### Added

- [e5e79d9a](https://github.com/appsignal/appsignal-ruby/commit/e5e79d9aa17006a6995e9ea18fabdc14a2356c82) patch - Add `filter_metadata` config option to filter metadata set on Transactions set by default. Metadata like `path`, (request)  `method`, `request_id`, `hostname`, etc. This can be useful if there's PII or other sensitive data in any of the app's metadata.

### Fixed

- [5a4797c8](https://github.com/appsignal/appsignal-ruby/commit/5a4797c8560c2d1e60b4f1a750136c906505746c) patch - Fix Sinatra request custom request parameters method. If the Sinatra option `params_method` is set, a different method than `params` will be called on the request object to fetch the request parameters. This can be used to add custom filtering to parameters recorded by AppSignal.
- [9cdee8aa](https://github.com/appsignal/appsignal-ruby/commit/9cdee8aae3cb7b969583493440469ac0dfea764f) patch - Log error when the argument type of the breadcrumb metadata is invalid. This metadata argument should be a Hash, and other values are not supported. More information can be found in the [Ruby gem breadcrumb documentation](https://docs.appsignal.com/ruby/instrumentation/breadcrumbs.html).
  
  ```ruby
  Appsignal.add_breadcrumb(
    "breadcrumb category",
    "breadcrumb action",
    "some message",
    { :metadata_key => "some value" } # This needs to be a Hash object
  )
  ```

## 3.4.4

### Fixed

- [17500724](https://github.com/appsignal/appsignal-ruby/commit/175007245a5506cf06e5447acad431014b461fff) patch - Fixed a bug that prevented log messages from getting to AppSignal when using the convenience methods as in:
  
  ```ruby
  Rails.logger.warn("Warning message")
  ```

## 3.4.3

### Added

- [8e54a894](https://github.com/appsignal/appsignal-ruby/commit/8e54a8948b815a701277a5da7baf303656548d62) patch - Allow configuration of the agent's StatsD server port through the `statsd_port` option.

### Changed

- [b9a8effe](https://github.com/appsignal/appsignal-ruby/commit/b9a8effeb43644981fc32d6a69757aa4e816a0b0) patch - Update bundled trusted root certificates.
- [d03735c7](https://github.com/appsignal/appsignal-ruby/commit/d03735c7b047d4e27e46dad0d61800ea20a3482f) patch - Bump agent to fd8ee9e.
  
  - Rely on APPSIGNAL_RUNNING_IN_CONTAINER config option value before other environment factors to determine if the app is running in a container.
  - Fix container detection for hosts running Docker itself.
  - Add APPSIGNAL_STATSD_PORT config option.

## 3.4.2

### Changed

- [645d749f](https://github.com/appsignal/appsignal-ruby/commit/645d749f67c2ead37e44b435a0525e7334d660a2) patch - Update agent to version 6f29190.
  
  - Log revision config in boot debug log.
  - Update internal agent CLI start command.
  - Rename internal `_APPSIGNAL_ENVIRONMENT` variable to `_APPSIGNAL_APP_ENV` to be consistent with the public version.

### Fixed

- [4cd1601e](https://github.com/appsignal/appsignal-ruby/commit/4cd1601ecb9ed417c14eaea964a8efa35bbb9f76) patch - Do not run minutely probes on Rails console

## 3.4.1

### Added

- [77ce4e39](https://github.com/appsignal/appsignal-ruby/commit/77ce4e3997fc7525d71f705cb332c05765568dc6) patch - Add Rails [error reporter](https://guides.rubyonrails.org/error_reporting.html) support. Errors reported using `Rails.error.handle` are tracked as separate errors in AppSignal. We rely on our other Rails instrumentation to report the errors reported with `Rails.error.record`.
  
  The error is reported under the same controller/job name, on a best effort basis. It may not be 100% accurate. If `Rails.error.handle` is called within a Rails controller or Active Job job, it will copy the AppSignal transaction namespace, action name and tags from the current transaction to the transaction for the `Rails.error.handle` reported error. If you call `Appsignal.set_namespace`, `Appsignal.set_action` or `Appsignal.tag_request` after `Rails.error.handle`, those changes will not be reflected up in the already reported error.
  
  It is also possible to customize the AppSignal namespace and action name for the reported error using the `appsignal` context:
  
  ```ruby
  Rails.error.handle(:context => { :appsignal => { :namespace => "context", :action => "ContextAction" } }) do
    raise "Test"
  end
  ```
  
  All other key-values are reported as tags:
  
  ```ruby
  Rails.error.handle(:context => { :tag_key => "tag value" }) do
    raise "Test"
  end
  ```
  
  Integration with the Rails error reporter is enabled by default. Disable this feature by setting the `enable_rails_error_reporter` config option to `false`.
- [b4f58afd](https://github.com/appsignal/appsignal-ruby/commit/b4f58afdeb80cd1eb336ec5bd7b5daf46a4ef0a8) patch - Support Sidekiq in Rails error reporter. Track errors reported using `Rails.error.handle` in Sidekiq jobs, in the correct action. Previously it would report no action name for the incident, now it will use the worker name by default.

### Changed

- [e0332791](https://github.com/appsignal/appsignal-ruby/commit/e03327913fdc19db68fc953308eb1e4f2441ba05) patch - Set the AppSignal transaction namespace, action name and some tags, before Active Job jobs are performed. This allows us to check what the namespace, action name and some tags are during the instrumentation itself.
- [4a40699a](https://github.com/appsignal/appsignal-ruby/commit/4a40699a1655bc10b3fa6eb90135374a6b31b195) patch - The AppSignal gem requires Ruby 3 or higher to run. Remove unnecessary Ruby version checks that query Ruby 2.7 or lower.
- [da7d1c76](https://github.com/appsignal/appsignal-ruby/commit/da7d1c762fa097080b884bccf7c083aa692803bc) patch - Internal refactor of Ruby code due to RuboCop upgrade. Use the public `prepend` method to prepend AppSignal instrumentation modules.

### Fixed

- [009d533f](https://github.com/appsignal/appsignal-ruby/commit/009d533f92b08663eca1460b990524d56322fb65) patch - Fix a bug when using ActiveSupport::TaggedLogging calling the `silence` method.

## 3.4.0

### Deprecated

- [6f9b7a4d](https://github.com/appsignal/appsignal-ruby/commit/6f9b7a4d12c6ff3353359cb37c5c02af8bbc6ec6) minor - Remove support for Ruby versions in that are end of life, following our [maintenance policy](https://docs.appsignal.com/support/maintenance-policy.html). Please upgrade your Ruby version to a supported version before upgrading AppSignal.

### Fixed

- [5b7735ac](https://github.com/appsignal/appsignal-ruby/commit/5b7735ac5868b0fbf9727922a32ca4645d4e2fdd) patch - Fix Logger add method signature error

## 3.3.10

### Fixed

- [48389475](https://github.com/appsignal/appsignal-ruby/commit/48389475f7739f5688e0251902227404e5f93b96) patch - The `Appsignal::Logger` is now compatible with `ActiveSupport::Logger.broadcast`.

## 3.3.9

### Fixed

- [a6db61b9](https://github.com/appsignal/appsignal-ruby/commit/a6db61b9a14a5a3b4ba89c99d35229bcdee98f94) patch - Fixed an error when using our Logging feature with Ruby's default logger formatter.

## 3.3.8

### Added

- [2fc6ba85](https://github.com/appsignal/appsignal-ruby/commit/2fc6ba85be1e0cabc2bb8fb26469ad47d1c60243) patch - Support "warning" value for `log_level` config option. This option was documented, but wasn't accepted and fell back on the "info" log level if used. Now it works to configure it to the "warn"/"warning" log level.
- [c04f7783](https://github.com/appsignal/appsignal-ruby/commit/c04f778332048aeaad9f75c131247caa29e504fa) patch - Add global VM lock metrics. If the `gvltools` library is installed, AppSignal for Ruby will report metrics on the global VM lock and the number of waiting threads in your application.

## 3.3.7

### Added

- [a815b298](https://github.com/appsignal/appsignal-ruby/commit/a815b29826a84f430384e7e735f79c8c312f1abf) patch - Support cgroups v2. Used by newer Docker engines to report host metrics. Upgrade if you receive no host metrics for Docker containers.

### Changed

- [8e67159e](https://github.com/appsignal/appsignal-ruby/commit/8e67159e2a57d3b697a07fadd8eb0e0234db9124) patch - Configure AppSignal with the RACK_ENV or RAILS_ENV environment variable in diagnose CLI, if present. Makes it easier to run the diagnose CLI in production, without having to always specify the environment with the `--environment` CLI option.
- [a815b298](https://github.com/appsignal/appsignal-ruby/commit/a815b29826a84f430384e7e735f79c8c312f1abf) patch - Allow transaction events to have a duration up to 48 hours before being discarded.

### Fixed

- [a815b298](https://github.com/appsignal/appsignal-ruby/commit/a815b29826a84f430384e7e735f79c8c312f1abf) patch - Remove trailing comments in SQL queries, ensuring queries are grouped consistently.
- [a815b298](https://github.com/appsignal/appsignal-ruby/commit/a815b29826a84f430384e7e735f79c8c312f1abf) patch - Fix an issue where events longer than forty-eight minutes would be shown as having a zero-second duration.

## 3.3.6

### Changed

- [962d069c](https://github.com/appsignal/appsignal-ruby/commit/962d069ce46fd7bf404a2ce28343e1f650ce3b37) patch - Bump agent to 8d042e2.
  
  - Support multiple log formats.

## 3.3.5

### Changed

- [fc85adde](https://github.com/appsignal/appsignal-ruby/commit/fc85adde11d7a35b1ca64c0f0714c6fcdd570590) patch - Bump agent to 0d593d5.
  
  - Report shared memory metric state.

## 3.3.4

### Added

- [75e29895](https://github.com/appsignal/appsignal-ruby/commit/75e298951d4955871585194c6940992c3e081864) patch - Add NGINX metrics support. See [our documentation](https://docs.appsignal.com/metrics/nginx.html) for details.

## 3.3.3

### Fixed

- [b2f872bc](https://github.com/appsignal/appsignal-ruby/commit/b2f872bc599f45378639cc9465e64c5c4730ab79) patch - Fix the T_DATA warning originating from the AppSignal C extension on Ruby 3.2.

## 3.3.2

### Changed

- [d1b960f0](https://github.com/appsignal/appsignal-ruby/commit/d1b960f0350b55962621d740e6a92922b334ab49) patch - Reduce our dependency on YAML during installation. Instead of a YAML file with details about the extension download location, use a pure Ruby file. This is a partial fix for the installation issue involving psych version 5.

### Fixed

- [e1e598ae](https://github.com/appsignal/appsignal-ruby/commit/e1e598ae51512a51486446e5751e504d4fc90ef0) patch - Skip the `.gemrc` config during installation if it raises an error loading it. This can be caused when the psych gem version 5 is installed on Ruby < 3.2. Use the `HTTP_PROXY` environment variable instead to configure the HTTP proxy that should be used during installation.

## 3.3.1

### Added

- [7f62ada8](https://github.com/appsignal/appsignal-ruby/commit/7f62ada8deb67a2b7d355ec0c1bc2ad1d1e2d8d1) patch - Track the Operating System release/distro in the diagnose report. This helps us with debugging what exact version of Linux an app is running on, for example.

### Fixed

- [1443e05f](https://github.com/appsignal/appsignal-ruby/commit/1443e05f0fa5bf6af69c40753b2d135f082871de) patch - Attempt to load C extension from lib/ directory. Fixes an issue where JRuby would fail to load
  the extension from the ext/ directory, as the directory is cleaned after installation when using
  RubyGems 3.4.0.

## 3.3.0

### Added

- [e4314b5b](https://github.com/appsignal/appsignal-ruby/commit/e4314b5b2d3fdf7865555535b2324094ec620349) minor - Hanami 2 is now supported. Requests will now appear as performance measurements.

## 3.2.2

### Changed

- [2b1964d9](https://github.com/appsignal/appsignal-ruby/commit/2b1964d94eee0b20c12f5c602c427643057e787b) patch - Track new Ruby 3.2 VM cache metrics. In Ruby 3.2 the `class_serial` and `global_constant_state` metrics are no longer reported for the "Ruby (VM) metrics" magic dashboard, because Ruby 3.2 removed these metrics. Instead we will now report the new `constant_cache_invalidations` and `constant_cache_misses` metrics reported by Ruby 3.2.
- [6804e898](https://github.com/appsignal/appsignal-ruby/commit/6804e89817234c88105d2376687b5574bfc8e8c9) patch - Use log formatter if set in logger

## 3.2.1

### Fixed

- [5e87aa34](https://github.com/appsignal/appsignal-ruby/commit/5e87aa34878d84cd07717671e770a0a356ad8430) patch - Support the http.rb gem's URI argument using objects with the `#to_s` method. A Ruby URI object is no longer required.

## 3.2.0

### Added

- [199d05c0](https://github.com/appsignal/appsignal-ruby/commit/199d05c0f95be7f2496ddcd05613eb816e9ad4e4) minor - Support the http.rb gem. Any outgoing requests will be tracked as events on the incident event timeline. This instrumentation is activated automatically, but can be disable by setting the `instrumentation_http_rb` option to `false`.
- [9bcd107d](https://github.com/appsignal/appsignal-ruby/commit/9bcd107de955e557744434fc9f953588a9c7bc49) minor - Support log collection from Ruby apps using the new AppSignal Logging feature. Learn more about [AppSignal's Logging on our docs](https://docs.appsignal.com/logging/platforms/integrations/ruby.html).

## 3.1.6

### Fixed

- [a03b7246](https://github.com/appsignal/appsignal-ruby/commit/a03b72461f5f3b047ca81368cf2bdbeadf078e08) patch - Support Sidekiq 7 in the Sidekiq minutely probe. It will now report metrics to Sidekiq magic dashboard for Sidekiq version 7 and newer.

## 3.1.5

### Changed

- [4035c3c2](https://github.com/appsignal/appsignal-ruby/commit/4035c3c2d5c0b002119054014daddd193bd820f0) patch - Bump agent to version 813a59b
  
  - Fix http proxy config option parsing for port 80.
  - Fix the return value for appsignal_import_opentelemetry_span extension
    function in `appsignal.h`.

### Fixed

- [feb60fb8](https://github.com/appsignal/appsignal-ruby/commit/feb60fb877a2b264e587fe3d5d546e40d86c9c38) patch - Fix NoMethodError for AppSignal Puma plugin for Puma 6. Puma 5 is also still supported.

## 3.1.4

### Added

- [ffe49cfe](https://github.com/appsignal/appsignal-ruby/commit/ffe49cfe94f5269e59d6f168a73114f7a3914f79) patch - Support temporarily disabling GC profiling without reporting inaccurate `gc_time` metric durations. The MRI probe's `gc_time` will not report any value when the `GC::Profiler.enabled?` returns `false`.

### Changed

- [af7e666c](https://github.com/appsignal/appsignal-ruby/commit/af7e666cf173ec1f42e9cf3fce2ab6c8e658440c) patch - Listen if the Ruby Garbage Collection profiler is enabled and collect how long the GC is running for the Ruby VM magic dashboard. An app will need to call `GC::Profiler.enable` to enable the GC profiler. Do not enable this in production environments, or at least not for long, because this can negatively impact performance of apps.

### Fixed

- [b3a163be](https://github.com/appsignal/appsignal-ruby/commit/b3a163be154796e1f358c5061eaee99845c960ee) patch - Fix the MRI probe using the Garbage Collection profiler instead of the NilProfiler when garbage collection instrumentation is not enabled for MRI probe. This caused unnecessary overhead.

## 3.1.3

### Added

- [811a1082](https://github.com/appsignal/appsignal-ruby/commit/811a10825043ed584f23d870e3a420ee409eb151) patch - Add the `Transaction.current?` helper to determine if any Transaction is currently active or not. AppSignal `NilTransaction`s are not considered active transactions.

### Changed

- [dc50d889](https://github.com/appsignal/appsignal-ruby/commit/dc50d8892699bf17b2399865ead8b27ce45b60ed) patch - Rename the (so far privately reported) `gc_total_time` metric to `gc_time`. It no longer reports the total time of Garbage Collection measured, but only the time between two (minutely) measurements.

### Fixed

- [7cfed987](https://github.com/appsignal/appsignal-ruby/commit/7cfed98761cf81d475261c553486b24843460cf3) patch - Fix error on unknown HTTP request method. When a request is made with an unknown request method, triggering and `ActionController::UnknownHttpMethod`, it will no longer break the AppSignal instrumentation but omit the request method in the sample data.

## 3.1.2

### Changed

- [1b95bb4c](https://github.com/appsignal/appsignal-ruby/commit/1b95bb4c8df08128cfa2db0d918ffcb909e5ee4c) patch - Report Garbage Collection total time metric as the delta between measurements. This reports a more user friendly metric that doesn't always goes up until the app restarts or gets a new deploy. This metric is reported 0 by default without `GC::Profiler.enable` having been called.
- [61a78fb0](https://github.com/appsignal/appsignal-ruby/commit/61a78fb028b04ae6f0a4ca1fc469d744f23c5029) patch - Bump agent to 06391fb
  
  - Accept "warning" value for the `log_level` config option.
  - Add aarch64 Linux musl build.
  - Improve debug logging from the extension.
  - Fix high CPU issue for appsignal-agent when nothing could be read from the socket.

## 3.1.1

### Changed

- [e225c798](https://github.com/appsignal/appsignal-ruby/commit/e225c798c65aef6085bb689597b7f3359fe138f7) patch - Report all Ruby VM metrics as gauges. We previously reported some metrics as distributions, but all fields for those distributions would report the same values.

### Fixed

- [31fd19c6](https://github.com/appsignal/appsignal-ruby/commit/31fd19c6019db2c68b359f1fc4ed3d5e4843e349) patch - Add hostname tag for Ruby VM metrics. This allows us to graph every host separately and multiple hosts won't overwrite each other metrics.

## 3.1.0

### Added

- [d10c3f32](https://github.com/appsignal/appsignal-ruby/commit/d10c3f32facbf399d7afe1d2ddbb5764fb57b008) minor - Add tracking of thread counts, garbage collection runs, heap slots and other garbage collection stats to the default MRI probe. These metrics will be shown in AppSignal.com in a new Ruby VM Magic Dashboard.

### Changed

- [114fe4f9](https://github.com/appsignal/appsignal-ruby/commit/114fe4f92e621bc2e771bb0fb608b5c6189f2933) patch - Bump agent to v-d573c9b
  
  - Display unsupported OpenTelemetry spans in limited form.
  - Clean up payload storage before sending. Should fix issues with locally queued payloads blocking data from being sent.
  - Add `appsignal_create_opentelemetry_span` function to create spans for further modification, rather than only import them.
- [dd803449](https://github.com/appsignal/appsignal-ruby/commit/dd803449bd3990ba020c0bec4429166977071c02) patch - Report gauge delta value for allocated objects. This reports a more user friendly metric we can graph with a more stable continuous value in apps with stable memory allocation.
- [547f925e](https://github.com/appsignal/appsignal-ruby/commit/547f925e392bb9f4f10ba95f371e42ddfe0de5de) patch - Report gauge delta value for Garbage Collection counts. This reports a more user friendly metric that doesn't always goes up until the app restarts or gets a new deploy.

### Fixed

- [e555a81a](https://github.com/appsignal/appsignal-ruby/commit/e555a81ab65cc951383f54d0e9a6c57d8cc2ac51) patch - Fix FFI function calls missing arguments for `appsignal_free_transaction` and `appsignal_free_data` extension functions. This fixes a high CPU issue when these function calls would be retried indefinitely.

## 3.0.27

### Fixed

- [7032dc4b](https://github.com/appsignal/appsignal-ruby/commit/7032dc4b45c150c58a7a97c44b17e1092934c1ec) patch - Use `Dir.pwd` to determine the current directory in the Capistrano 3 integration. It previously relied on `ENV["pwd"]` which returned `nil` in some scenarios.

## 3.0.26

### Removed

- [56ec42ae](https://github.com/appsignal/appsignal-ruby/commit/56ec42ae634c5675b1769963688a8f3f22715e0e) patch - Remove Moped support as it is no longer the official Ruby Mongo driver and it's been unmaintained for 7 years.

### Fixed

- [991ca18d](https://github.com/appsignal/appsignal-ruby/commit/991ca18dfc5b05cf34841f84c17d821a17bf7a84) patch - Fix runtime errors on YAML load with older psych versions (`< 4`) used in combination with newer Ruby version (`3.x`).

## 3.0.25

### Added

- [399cf790](https://github.com/appsignal/appsignal-ruby/commit/399cf79044e7c8936ab72dce420d91af4cb71d16) patch - Sanitize `ActiveRecord::RecordNotUnique` error messages to not include any database values that is not unique in the database. This ensures no personal information is sent to AppSignal through error messages from this error.

## 3.0.24

### Changed

- [964861f7](https://github.com/appsignal/appsignal-ruby/commit/964861f76ea7ff71f01497f116def14190bcd404) patch - Bump agent to v-f57e6cb
  
  - Enable process metrics on Heroku and Dokku

## 3.0.23

### Fixed

- [d73905d3](https://github.com/appsignal/appsignal-ruby/commit/d73905d3b28404638a8aa1e8de3909eff0b8cfb6) patch - Fix sanitized values wrapped in Arrays. When a value like `[{ "foo" => "bar" }]` was sanitized it would be stored as `{ "foo" => "?" }`, omitting the parent value's Array square brackets. Now values will appear with the same structure as they were originally sanitized. This only applies to certain integrations like MongoDB, moped and ElasticSearch.
- [096d3cdf](https://github.com/appsignal/appsignal-ruby/commit/096d3cdfd8f452f13b2dbf7de6b763c8a96973b3) patch - Fix the ActiveJob `default_queue_name` config option issue being reset to "default". When ActiveJob `default_queue_name` was set in a Rails initializer it would reset on load to `default`. Now the `default_queue_name` can be set in an initializer as well.

## 3.0.22

### Changed

- [9762e79d](https://github.com/appsignal/appsignal-ruby/commit/9762e79d4545e50c8f3540deff825b10d77e59a5) patch - Bump agent to v-bbc830a
  
  - Support batched statsd messages
  - Set start times for spans with traceparents
  - Check duration in transactions for negative and too high value

## 3.0.21

### Changed

- [548dd6f4](https://github.com/appsignal/appsignal-ruby/commit/548dd6f4c61ae3be24995a200dc3e5bea1a5f58c) patch - Add config override source. Track final decisions made by the Ruby gem in the configuration in the `override` config source. This will help us track new config options which are being set by their deprecated predecessors in the diagnose report.

### Removed

- [3f503ade](https://github.com/appsignal/appsignal-ruby/commit/3f503ade83f22f4b0d86d76ea00e5f4dd3c56b6f) patch - Remove internal `Appsignal.extensions` system. It was unused.

## 3.0.21.alpha.1

### Changed

- [f19d9dcc](https://github.com/appsignal/appsignal-ruby/commit/f19d9dcc1c00103f5dc92951481becf4d4ade39e) patch - The MongoDB query sanitization now shows all the attributes in the query at all levels.
  Only the actual values are filtered with a `?` character. Less MongoDB queries are now marked
  as N+1 queries when they weren't the exact same query. This increases the number of unique events
  AppSignal tracks for MongoDB queries.

## 3.0.20

### Added

- [35bd83b8](https://github.com/appsignal/appsignal-ruby/commit/35bd83b84fd30f0188d9f134cfd249360b6e281d) patch - Add `send_session_data` option to configure if session data is automatically included transactions. By default this is turned on. It can be disabled by configuring `send_session_data` to `false`.

### Deprecated

- [35bd83b8](https://github.com/appsignal/appsignal-ruby/commit/35bd83b84fd30f0188d9f134cfd249360b6e281d) patch - Deprecate `skip_session_data` option in favor of the newly introduced `send_session_data` option. If it is configured it will print a warning on AppSignal load, but will also retain its functionality until the config option is fully removed in the next major release.
- [e51a8fb6](https://github.com/appsignal/appsignal-ruby/commit/e51a8fb653fccc5a6b72ac7af9c9417e6827e2e9) patch - Warn about the deprecated `working_dir_path` option from all config sources. It previously only printed a warning when it was configured in the `config/appsignal.yml` file, but now also prints the warning if it's set via the Config class initialize options and environment variables. Please use the `working_directory_path` option instead.

### Fixed

- [c9000eee](https://github.com/appsignal/appsignal-ruby/commit/c9000eeefec722cb940b2e14f37d31a7827986d6) patch - Fix reported Ruby version in diagnose report. It would report only the first major release of the series, e.g. 2.6.0 for 2.6.1.

## 3.0.19

### Changed

- [2587eae3](https://github.com/appsignal/appsignal-ruby/commit/2587eae30f17e0f0b5e27cb61982301220cc77b1) patch - Store the extension install report as JSON, instead of YAML. Reduces internal complexity.

### Fixed

- [243c1ed4](https://github.com/appsignal/appsignal-ruby/commit/243c1ed444f3351ca158200a47836673f851cb31) patch - Improve compatibility with the sequel-rails gem by tracking the performed SQL query in instrumentation events.

## 3.0.18

### Added

- [d7bfcdf1](https://github.com/appsignal/appsignal-ruby/commit/d7bfcdf11a66df1ec5f54ac9342e5566062013b5) patch - Add Ruby 3.1.0 support. There was an issue with `YAML.load` arguments when parsing the `appsignal.yml` config file.

## 3.0.17

### Fixed

- [f9d57752](https://github.com/appsignal/appsignal-ruby/commit/f9d5775217400c59a70d98e9aa96e3dcd06cb1f9) patch - Use the `log_level` option for the Ruby gem logger. Previously it only configured the extension and agent loggers. Also fixes the `debug` and `transaction_debug_mode` option if no `log_level` is configured by the app.

## 3.0.16

### Added

- [fe226e99](https://github.com/appsignal/appsignal-ruby/commit/fe226e99f262bfa46e7a7630defe2fe90f8a3a13) patch - Add experimental Span API. This is not loaded by default and we do not recommend using it yet.
- [84b1ba18](https://github.com/appsignal/appsignal-ruby/commit/84b1ba18e50440e5c71d27319e560c5df180d0df) patch - Add "log_level" config option. This new option allows you to define the kind of messages
  AppSignal's will log and up. The "debug" option will log all "debug", "info", "warning" and
  "error" log messages. The default value is: "info"
  
  The allowed values are:
  - error
  - warning
  - info
  - debug
- [6b2ecca2](https://github.com/appsignal/appsignal-ruby/commit/6b2ecca24603061f1b35800f60b0ee6e9f314998) patch - Clean up index values in error messages from PG index violation errors.

### Changed

- [25bde454](https://github.com/appsignal/appsignal-ruby/commit/25bde454f82776f8d2ea1fd4dbb00a73e414076e) patch - Order the config options alphabetically in diagnose report output.
- [fe226e99](https://github.com/appsignal/appsignal-ruby/commit/fe226e99f262bfa46e7a7630defe2fe90f8a3a13) patch - Use the `filter_parameters` and `filter_session_data` options to filter out specific parameter keys or session data keys for the experimental Span API. Previously only the (undocumented) `filter_data_keys` config option was available to filter out all kinds of app data.
- [fe226e99](https://github.com/appsignal/appsignal-ruby/commit/fe226e99f262bfa46e7a7630defe2fe90f8a3a13) patch - Standardize diagnose validation failure message. Explain the diagnose request failed and why.
- [fe226e99](https://github.com/appsignal/appsignal-ruby/commit/fe226e99f262bfa46e7a7630defe2fe90f8a3a13) patch - Bump agent to v-5b63505
  
  - Only filter parameters with the `filter_parameters` config option.
  - Only filter session data with the `filter_session_data` config option.
- [3ad95ea5](https://github.com/appsignal/appsignal-ruby/commit/3ad95ea5dd8a9488d293a652231950bd4a721e6c) patch - Bump agent to v-0db01c2
  
  - Add `log_level` config option in extension.
  - Deprecate `debug` and `transaction_debug_mode` option in extension.

### Deprecated

- [84b1ba18](https://github.com/appsignal/appsignal-ruby/commit/84b1ba18e50440e5c71d27319e560c5df180d0df) patch - Deprecate "debug" and "transaction_debug_mode" config options in favor of the new "log_level"
  config option.

## 3.0.15

- [b40b3b4f](https://github.com/appsignal/appsignal-ruby/commit/b40b3b4f5264c6b69f9515b53806435258c73086) patch - Print String values in the diagnose report surrounded by quotes. Makes it more clear that it's a String value and not a label we print.
- [fd6faf16](https://github.com/appsignal/appsignal-ruby/commit/fd6faf16d9feb73c3076c2e1283f6101dc4abf97) patch - Bump agent to 09308fb
  
  - Update sql_lexer dependency with support for reversed operators in queries.
  - Add debug level logging to custom metrics in transaction_debug_mode.
  - Add hostname config option to standalone agent.

## 3.0.14

- [c40f6d75](https://github.com/appsignal/appsignal-ruby/commit/c40f6d759e8d516cc47bd55cc83bfcb680fbd1ea) patch - Add minutely probe that collects metrics for :class_serial and :global_constant_state from RubyVM.
- [7c18fb6d](https://github.com/appsignal/appsignal-ruby/commit/7c18fb6db0c72f32adb6803ccde957963977008a) patch - Bump agent to 7376537
  
  - Support JSON PostgreSQL operator in sql_lexer.
  - Do not strip comments from SQL queries.
- [8d7b80ea](https://github.com/appsignal/appsignal-ruby/commit/8d7b80eafc203c295db037f2547f74a2f217f93f) patch - Add configuration option for the AppSignal agent StatsD server. This is on by default, but you can disable it with `enable_statsd: false`.

## 3.0.13

- [5c202185](https://github.com/appsignal/appsignal-ruby/commit/5c20218526e026ab436854508ccfe26ca55e8f15) patch - Bump agent to v-0318770.
  
  - Improve Dokku platform detection. Do not disable host metrics on
    Dokku.
  - Report CPU steal metric.

## 3.0.12

- [7f3af841](https://github.com/appsignal/appsignal-ruby/commit/7f3af8418f830a7384c10b309e1aeb8ee32c5742) patch - Bump agent to 0f40689
  
  - Add Apple Darwin ARM alias.
  - Improve appsignal.h documentation.
  - Improve transaction debug log for errors.
  - Fix agent zombie/defunct issue on containers without process reaping.

## 3.0.11

- [8e3ec789](https://github.com/appsignal/appsignal-ruby/commit/8e3ec78943acf7c533c3703c3961e19c49dcd5aa) patch - Bump agent to v-891c6b0. Add experimental Apple Silicon M1 ARM64 build.

## 3.0.10

- [88f7d585](https://github.com/appsignal/appsignal-ruby/commit/88f7d5850f57777c98f56190dc35ff37eface542) patch - Bump agent to c2024bf with appsignal-agent diagnose timing issue fix when reading the report and improved filtering for HTTP request transmission logs.

## 3.0.9

- [44dd4bdc](https://github.com/appsignal/appsignal-ruby/commit/44dd4bdc824ec88337b75791c1870358a4aa274f) patch - Check Rails.backtrace_cleaner method before calling the method. This prevents a NoMethodError from being raised in some edge cases.

## 3.0.8

- [5f94712d](https://github.com/appsignal/appsignal-ruby/commit/5f94712d3406898f58bea133b8bf3578d6fbbe22) patch - Add the `APPSIGNAL_BUILD_FOR_LINUX_ARM` flag to allow users to enable the experimental Linux ARM build for 64-bit hosts. Usage: `export APPSIGNAL_BUILD_FOR_LINUX_ARM=1 bundle install`. Please be aware this is an experimental build. Please report any issue you may encounter at our [support email](mailto:support@appsignal.com).

## 3.0.7

- [27f9b178](https://github.com/appsignal/appsignal-ruby/commit/27f9b178c20006ee15e69bdf878f3a0c9975b1f4) patch - Bump agent to 6caf6d0. Replaces curl HTTP client and includes various other maintenance updates.
- [665d883a](https://github.com/appsignal/appsignal-ruby/commit/665d883a529e5c14b28e73eeb3ae6410deb3e182) patch - Improve Puma plugin stats collection. Instead of starting the AppSignal gem in the main process we send the stats to the AppSignal agent directly using StatsD. This should improve compatibility with phased restarts. If you use `prune_bundler`, you will need to add AppSignal to the extra `extra_runtime_dependencies` list.
  
  ```
  # config/puma.rb
  plugin :appsignal
  extra_runtime_dependencies ["appsignal"]
  ```

## 3.0.6

- [d354d79b](https://github.com/appsignal/appsignal-ruby/commit/d354d79b293fd549e66cae60d805d1b1e9e9d2d8) patch - Add Excon integration. Track requests and responses from the Excon gem.
- [4c32e818](https://github.com/appsignal/appsignal-ruby/commit/4c32e8180b797d7987c67b68720c6a5d22935333) patch - Support Redis eval statements better by showing the actual script that was performed. Instead of showing `eval ? ? ?` (for a script with 2 arguments), show `<script> ? ?`, where `<script>` is whatever script was sent to `Redis.new.eval("<script>")`.

## 3.0.5

- [4bddac36](https://github.com/appsignal/appsignal-ruby/commit/4bddac3618ccea03c165eec53cee90e222b68cd6) patch - Skip empty HTTP proxy config. When any of the HTTP proxy config returns an
  empty string, skip this config. This fixes installation issues where an empty
  String is used as a HTTP proxy, causing a RuntimeError upon installation.

## 3.0.4

- [6338e822](https://github.com/appsignal/appsignal-ruby/commit/6338e8227c674ea7bbe6f55cdfde784fa9f5048f) patch - Drop logger level to debug. Reduce the output on the "info" level and only show
  these messages in debug mode. This should reduce the noise for users running
  AppSignal with the STDOUT logger, such as is the default on Heroku.

## 3.0.3
- Fix deprecation message for set_error namespace argument. PR #712
- Fix example code for Transaction#set_namespace method. PR #713
- Fix extension fallbacks on extension installation failure, that caused
- NoMethodErrors. PR #720
- Bump agent to v-75e76ad. PR #721

## 3.0.2
- Fix error on Rails boot when `enable_frontend_error_catching` is `true`.
  PR #711

## 3.0.1
- Fix error occurring on APPSIGNAL_DNS_SERVER environment variable option
  parsing. PR #709

## 3.0.0

Please read our [upgrade from version 2 to 3 guide][upgrade3] before upgrading.

[upgrade3]: https://docs.appsignal.com/ruby/installation/upgrade-from-2-to-3.html

- Drop Ruby 1.9 support. PR #683, #682, #688, #694
- Require Ruby 2.0 or newer for gem. PR #701
- Use Module.prepend for all gem integrations. Fixes #603 in combination with
  other gems that provide instrumentation for gems. PR #683
- Remove deprecated integrations, classes, methods and arguments. PR #685, #686
- Deprecate `set_error` and `send_error` error helpers `tags` and `namespace`
  arguments. PR #702
- Add Sidekiq error handler. Report more Sidekiq errors that happen around job
  execution. PR #699

## 2.11.10
- Backport extension fallbacks on extension installation failure, that caused
  NoMethodErrors. PR #736

## 2.11.9
- Fix and simplify Ruby method delegation for object method instrumentation in
  the different Ruby versions. PR #706

## 2.11.8
- Mark minutely probe thread as fork-safe by @pixeltrix. PR #704

## 2.11.7
- Fix ActionCable integration in test environment using `stub_connection`.
  PR #705

## 2.11.6
- Prepend Sidekiq middleware to wrap all Sidekiq middleware. Catches more
  errors and provide more complete performance measurements. PR #698

## 2.11.5
- Add more detailed logging to finish_event calls when the event is unknown, so
  we know what event is being tried to finish. Commit
  c888a04d1b9ac947652b29c111c650fb5a5cf71c

## 2.11.4
- Support Ruby 3.0 for Object method instrumentation with keyword arguments
  (https://docs.appsignal.com/ruby/instrumentation/method-instrumentation.html)
  PR #693

## 2.11.3
- Support Shoryuken batch workers. PR #687

## 2.11.2
- Support Ruby 3.0. PR #681
- Support breadcrumbs. PR #666
- Log Ruby errors on extension download. PR #679
- Fix Ruby 1.9 build. PR #680

## 2.11.1
- Support AS notifications instrumenters that use `start` and `finish`.
- Updated agent with better logging and an IO stats fix.
- ActionMailer magic dashboard

## 2.11.0
- Track queue time regardless of namespace. Support custom namespaces. PR #602
- Improve deprecation message from frontend error middleware. PR #620
- Report Ruby environment metadata. PR #621, #627, #619, #618
- Refactor: Move minutely probes to their own files and modules. PR #623
- Allow custom action names in Que integration. Needed for Active Job
  integration. PR #628
- Add Active Job support. Support Active Job without separate AppSignal
  integration of the background job library. Add support for previously
  unsupported Active Job adapters. Adapters that were previously already
  supported (Sidekiq, DelayedJob and Resque) still work in this new setup.
  PR #629
- Add automatic Resque integration. Remove manual Resque and Resque Active Job
  integrations. PR #630
- Fix issue with unknown events from being reported as often for long running
  agents. Commit ba9afb538f44c68b8035a8cf40a39d89bc77b021
- Add support for Active Job priority. PR #632
- Track Active Job job metrics for magic dashboard. PR #633
- Report Sidekiq `jid` (job id) as transaction id, reported as "request_id" on
  AppSignal.com. PR #640
- Always report Active Job ID, an internal ID used by Active Job. PR #639
- Support Delayed::Job jobs without specific method name, using
  `Delayed::Job.enqueue`. PR #642
- Print warnings using Kernel.warn. PR #648
- Update AuthCheck class to use DeprecationMessage helper. PR #649
- Print extension load error when AppSignal is loaded. PR #651

## 2.10.12
- Fix `working_directory_path` config option loaded from environment variables.
  PR #653

## 2.10.11
- Fix extension install report status output in `appsignal diagnose`. PR #636
- Support setting a specific configuration file to load with the
  `Appsignal::Config` initializer. PR #638

## 2.10.10
- Bump agent to v-4548c88. PR #634
  - Fix issue with host metrics values being reported as "Infinity".

## 2.10.9
- Use http proxy if configured when downloading agent. PR #606
- Clear event details cache every 48 hours.
  Commit eb5e899db69fcd7cfa221567bfd6ac04f2654c9c
- Add support for Resque ActiveJob queue time reporting. PR #616

## 2.10.8
- Fix failed checksum error log. PR #609
- Fix DelayedJob action name detection for objects that listen to the `[]`
  method and return a non-String value. #611
- CI test build improvements. PR #607, #608, #614

## 2.10.7
- Revert fix for compatibility with the `http_logger` gem. PR #604.
  For more information, see issue #603 about our reasoning and discussion.

## 2.10.6
- Check if queued payloads are for correct app and not expired

## 2.10.5
- Improve Ruby 1.9 compatibility. PR #591
- Add grape.skip_appsignal_error request env. PR #588
  More information: https://docs.appsignal.com/ruby/integrations/grape.html
- Fix compatibility with the `http_logger` gem. Fix `SystemStackError`. PR #597

## 2.10.4
- Fix `Appsignal::Transaction#set_http_or_background_action` helper (used by
  `Appsignal.monitor_transaction`), to allow overwriting the action name of a
  `Transaction` with `Appsignal.set_action`. PR #594
- Move build to Semaphore. PR #587, #590 and #592

## 2.10.3
- Only warn about reused transactions once. Repeated occurrences are logged as
  debug messages. PR #585

## 2.10.2
- Fix wait_for test suite helper. PR #581
- Fix exception handling of config file issues. PR #582
  - The improvement introduced in #517 didn't fetch the class name correctly
    causing an error on most scenarios.

## 2.10.1
- Update to more recent bundled SSL CA certificates. PR #577
- Remove TLS version lock from transmitter used by diagnose command, preventing
  it from sending the report. Was locked to TLS v1, now uses the Ruby default.
  PR #580

## 2.10.0
- Rescue errors while parsing `appsignal.yml` file. It will prints a warning
  instead. PR #517
- Refactoring: Reduce class variable usage. PR #520
- Bump log level about starting new transactions while a transaction is already
  active from debug to a warning. PR #525
- Refactoring: Add internal AppSignal test helpers and other test suite
  refactorings. PR #536, #537, #538, #539
- Fix internal Rakefile loading on Ruby 1.9.3. PR #541
- Add a `--no-color` option to the `appsignal install` command. PR #550
- Add output coloring to `appsignal diagnose` warnings. PR #551
- Add validation for empty Push API key. Empty Push API key values will no
  longer start AppSignal. PR #569
- Deprecate the JSExceptionCatcher middleware in favor of our new front-end
  JavaScript integration (https://docs.appsignal.com/front-end/). PR #572

## 2.9.18
- Bump agent to v-c348132
  - Improve transmitter logging on timeout
  - Improve queued payloads transmitter. Should prevent payloads being sent
    multiple times.
  - Add transaction debug mode
  - Wrap Option in Mutex in TransactionInProgess

## 2.9.17
- Handle missing file and load errors from `application.rb` in `appsignal
  install` for Rails apps. PR #568
- Support minutely probes for Puma in clustered mode. PR #570
  See the installation instructions for the Puma plugin:
  https://docs.appsignal.com/ruby/integrations/puma.html

## 2.9.16
- Check set_error arguments for Exceptions. PR #565
- Bump agent to v-1d8917f - commit 737d6b1b8fc9cd2c0564050bb04246d9267dceb7
  - Only attempt to send queued payloads if we have a successful transmission.

## 2.9.15
- Bump agent to v-690f4b8 - commit cf4f3787395c8524079f3bed3b2c2367296482a9
  - Validate transmission_interval option.

## 2.9.14
- Support mirrors when downloading the agent & extension. PR #558
- Support Que's upcoming 1.0.0 release. PR #557

## 2.9.13
- Bump agent to v-e1c9363
  - Detect revision from Heroku dynos automatically when Dyno Metadata is
    turned on.

## 2.9.12
- Bump agent to v-a3e0f83 - commit 3d94dd42645922214fc2f5bc09cfa7c597323198
  - Better detect zombie/defunct processes on containers and consider the
    processes dead. This should improve the appsignal-agent start behavior.
- Fix Sequel install hook version detection mismatch. PR #553
- Improve support for older Sidekiq versions. PR #555

## 2.9.11
- Bump agent to v-a718022
  - Fix container CPU runtime metrics.
    See https://github.com/appsignal/probes-rs/pull/38 for more information.
  - Improve host metrics calculations accuracy for counter metrics.
    See https://github.com/appsignal/probes-rs/pull/40 for more information.
  - Support Kernel 4.18+ format of /proc/diskstats file parsing.
    See https://github.com/appsignal/probes-rs/pull/39 for more information.

## 2.9.10
- Fix Puma minutely probe start where `daemonize` is set to `true`. PR #548

## 2.9.9
- Fix error in the ActiveSupport::Notifications integration when a transaction
  gets completed during event instrumentation. PR #532
- Fix Redis constant load error. PR #543
- Add more logging for errors in debug mode. PR #544
- Deprecate notify_of_deploy command. PR #545
- Always call the block given to `Appsignal.monitor_transaction` and log errors
  from the helper even when AppSignal is not active. PR #547

## 2.9.8
- Fix Ruby 1.9 compatibility in extension installation. PR #531

## 2.9.7
- Fix minutely probes not being loaded from Rails initializers. PR #528

## 2.9.6
- Print link to diagnose docs on unsuccessful demo command. PR #512
- Add support for minutely probe `.dependencies_present?` check. PR #523
- Do not activate Sidekiq minutely probe on unsupported Redis gem versions.
  PR #523.

## 2.9.5
- Improve logging in minutely probes. PR #508
- Delay the first minutely probe for a bit, since it might take some
  time for dependencies to initialize. PR #511

## 2.9.4
- Log error backtraces in minutely probes as debug messages. PR #495
- Don't add cluster behavior in Puma single mode. PR #504
- Only register ActionView event formatter in Rails. PR #503
- Convert Sidekiq latency from seconds to ms. PR #505

## 2.9.3
- Remove GCProbe. PR #501

## 2.9.2
- Fix Puma.stats calls. PR #496
- Only send Puma metrics if available. PR #497
- Track memory metrics of the current process. PR #499

## 2.9.1
- Fix memory leak in custom metrics key names.
  Commit 9064e2ccfd19ee05c333d0ecda4deafdd743629e

## 2.9.0
- Fix installations using git source. PR #455
- Track installation results in installation report. PR #450
- Fix Rails 6 deprecation warnings. PR #460, PR #478, PR #483
- Improve error handling in minutely probes mechanism. PR #467
- Only allow one minutely probe thread to run at a time. PR #469
- Change minutely probes register method to use a key for every probe. PR #473
- Send Sidekiq metrics by default. PR #471
- Send MongoDB metrics by default. PR #472
- Fix Ruby 2.6 deprecation warnings. PR #479
- Support blocks for `Appsignal.send_error` to add more metadata to the
  AppSignal transaction. PR #481
- Move instrumentation & metrics helpers to modules. PR #487
- Add Puma minutely probe. PR #488
- Log invalid EventFormatter registrations as errors. PR #491
- Support container CPU host metrics.
  Commit f2fca1ec5a850cd84fbc8cefe63af8f039ebb155
- Support StatsD server in agent.
  Commit f2fca1ec5a850cd84fbc8cefe63af8f039ebb155
- Fix samples being reported for multiple namespaces.
  Commit f2fca1ec5a850cd84fbc8cefe63af8f039ebb155
- Report memory and swap usage in percent using the memory_usage and
  swap_usage metrics. Commit f2fca1ec5a850cd84fbc8cefe63af8f039ebb155

## 2.8.4
- Log memory usage of agent if high.
  Commit 46cf3770e13eff9f5fccbf8a4525a8dbfd8eeaad
- Fix `Appsignal::Transaction.pause!`. PR #482

## 2.8.3
- Fix multi user permission issue for agent directories and files.
  Commit ab1b35f850777d5999b41627d75be0b3904bc0a1

## 2.8.2
- Remove Bundler requirement from diagnose command. PR #451
- Fix Delayed::Job action name reporting for structs. PR #463

## 2.8.1
- Fix installation on Ruby 2.6 for libc and musl library builds. PR #453

## 2.8.0
- Group extension and agent tests in diagnose output. PR #437
- Add diagnose --[no-]send-report option. PR #438
- Print deprecation warnings to STDOUT as well. PR #439
- Diagnose command starts the AppSignal logger. PR #440
- Send appsignal.log file contents with diagnose report. PR #442
- Track source of config option for diagnose report. PR #444
- Link back to AppSignal diagnose report page. Claim you reports. PR #445
- Print only last 10 lines of files in diagnose report output. PR #442 & #447
- Support container memory host metrics better. PR #448
- Build dynamic musl extension library. Supports JRuby for musl builds. PR #448
- Change `files_world_accessible` permissions to not make files executable.
  PR #448
- Make agent debug logging for disk IO metrics more robust. PR #448

## 2.7.3 Beta
- Add user and group context to diagnose report. PR #436
- Add user and group context to agent logs. PR #436
- Fixes for running with multiple users

## 2.7.2
- Change the order of instructions in the install script for Rails. PR #433
- Fix linking issues on multi-stage build setups. PR #434

## 2.7.1
- Improve error log on unsupported architecture and build combination on
  install. PR #426
- Improve performance when garbage collection profiling is disabled. PR #429

## 2.7.0
- Detect Kubernetes containers as containers for `running_in_container`
  config option. Commit 60822aac24ccc394df073091c64f05096455942d.
- Fix in memory logger initialization. PR #416
- Organize classes in their own files. PR #417
- Move tag value limit handling to extension. PR #418
- Add working_directory_path config option. PR #421
- Use doubles values in custom metrics functions. PR #422
- Bump agent to e41c3c0. Commit 8056af037f82eda156c5946911012e5c742b5664

## 2.6.1
- Remove request_headers warning and use sane default. PR #410
- Fix metrics format for internal agent metrics. PR #411

## 2.6.0
- Enable frozen strings by default. PR #384
- Add `revision` config option. PR #388
- Avoid generating unique action names for Padrino. PR #393
- Add `request_headers` filter configuration. PR #395
- Support tags for custom metrics. PR #398
- Add filter_session_data config option. PR #402 & #409
- Move default hostname behavior to extension. PR #404
- Add `request_headers` config to installation step. PR #406
- Rename ParamsSanitizer to HashSanitizer. PR #408
- Fix empty action name issue. Commit b292c2c93c8935ab54fc4d16598fa534c9cc9c90

## 2.5.3
- Fix Sidekiq action names containing arguments. PR #401

## 2.5.2
- Support Sidekiq delay extension for ActiveRecord instances. If using this
  feature in your app, an update is strongly recommended! PR #387
- Improve custom event formatter registration. An event formatter can now be
  registered in a Rails initializer after AppSignal has been loaded/started.
  PR #397

## 2.5.1
- Improve internal sample storage in agent.
  Commit 2c8eae26685c7a1517cf2e57b44edd1557a502f2
- No longer set _APPSIGNAL_AGENT_VERSION environment variable. PR #385

## 2.5.0
- Fix Capistrano config overrides. PR #375
- Add JRuby beta support. PR #376
- Fix locking issue on diagnose mode run.
  Commit e6c6de811f8115a73050fc865e89dd4945ddec57
- Increase stored length of error messages.
  Commit e6c6de811f8115a73050fc865e89dd4945ddec57

## 2.4.3
- Store more details for Redis events. PR #374

## 2.4.2
- Store agent architecture rather than platform. PR #367
- Improve documentation for `Appsignal.monitor_transaction` better.
  Commit e53987ba36a79fc8883f2e59322946297ddee773
- Change log level from info to debug for value comparing failures.
  Commit ecef28b28edaff46b95f53a916c93021dc763160
- Collect free memory host metric.
  Commit ecef28b28edaff46b95f53a916c93021dc763160
- Fix crashes when Set wasn't required before AppSignal, such as in the CLI.
  PR #373

## 2.4.1
- Add Que integration. PR #361
- Support Sidekiq delayed extension job action names better. Now action names
  are reported as their class and class method name (`MyClass.method`), rather
  than `Sidekiq::Extensions::DelayedClass#perform` for all jobs through that
  extension. PR #362
- Support Sidekiq Enterprise encrypted values. PR #365
- Use musl build for older libc systems. PR #366

## 2.4.0
- Add separate GNU linux build. PR #351 and
  Commit d1763f4dcb685608468a73f3192226f60f66b217
- Add separate FreeBSD build
  Commit d1763f4dcb685608468a73f3192226f60f66b217
- Fix crashes when using a transaction from multiple processes in an
  unsupported way.
  Commit d1763f4dcb685608468a73f3192226f60f66b217
- Auto restart agent when none is running
  Commit d1763f4dcb685608468a73f3192226f60f66b217
- Add `appsignal_user` Capistrano config option. PR #355
- Track Exception-level exceptions. PR #356
- Add tags and namespace arguments to `Appsignal.listen_for_error`. PR #357
- Revert Sidekiq delayed extension job action names fix.
  Commit 9b84a098604de5ef5e52645ba7fcb09d84f66eaa

## 2.3.7
- Support Sidekiq delayed extension job action names better. Now action names
  are reported as their class and class method name (`MyClass.method`), rather
  than `Sidekiq::Extensions::DelayedClass#perform` for all jobs through that
  extension. PR #348

## 2.3.6
- Allow configuration of permissions of working directory. PR #336
- Fix locking bug that delayed extension shutdown.
  Commit 51d90bb1207affc2c88f7cff5035a2c36acf9784
- Log extension start with app revision if present
  Commit 51d90bb1207affc2c88f7cff5035a2c36acf9784

## 2.3.5

Yanked

## 2.3.4
- Fix naming for ActiveJob integration with DelayedJob. PR #345

## 2.3.3
- Accept mixed case env variable values for the `true` value. PR #333
- Don't record sensitive HTTP_X_AUTH_TOKEN header. PR #334
- Support dry run option for Capistrano 3.5.0 and higher. PR #339
- Agent and extension update. Improve agent connection handling. Commit
  e75d2f9b520d46f6cd0266b484b2c26c3bdc8882

## 2.3.2
- Improve Rake argument handling. Allow for more detailed view of which
  arguments a tasks receives. PR #328

## 2.3.1
- Fix ActiveSupport::Notifications hook not supporting non-string names for
  events. PR #324

## 2.3.0
- Fix Shoryuken instrumentation when body is a string. PR #266
- Enable ActiveSupport instrumentation at all times. PR #274
- Add parameter filtering for background jobs. Automatically uses the AppSignal
  parameter filtering. PR #280
- Improve log messages for transactions. PR #293
- Remove thread_safe dependency. PR #294
- Add `Transaction#params` attribute for custom parameters. PR #295
- Fix queue time on DelayedJob integration. PR #297
- Add ActionCable support. PR #309
- Finish ActiveSupport notifications events when they would encounter a `raise`
  or a `throw`. PR #310
- Add `ignore_namespaces` option. PR #312
- Truncate lengthy parameter values to 2000 characters.
  Commit 65de1382f5f453b624781cde6e0544c89fdf89ef and
  d3ca2a545fb22949f3369692dd57d49b4936c739.
- Disable gracefully on Microsoft Windows. PR #313
- Add tags and namespace arguments to `Appsignal.set_error`. PR #317

## 2.2.1
- Fix support for Rails 5.1. PR #286
- Fix instrumentation that would report a duration of `0ms` for all DataMapper
  queries. PR #290
- Finish events when `Appsignal.instrument` encounters a `raise` or a `throw`.
  PR #292

## 2.2.0
- Support Ruby 2.4 better. PR #234
- Initial setup for documenting the Ruby gem's code. PR #243
- Move `running_in_container` auto detection to extension for easy reuse.
  PR #249
- Allow overriding of action and namespace for a transaction. PR #254
- Prefix all agent configuration environment variables with an underscore to
  separate the two usages. PR #258
- Force agent to run in diagnostic mode even when the user config is set to
  `active: false`. PR #260
- Stub JS error catching endpoint when not active. PR #263
- Use better event names for Padrino integration. PR #265
- No longer gzip payloads send by the Ruby gem transmitter. PR #269
- Send diagnostics data report to AppSignal on request. PR #270
- When JS exception endpoint payload is empty return 400 code. PR #271
- Remove hardcoded DNS servers from agent and add config option. PR #278

## 2.1.2
- Fix error with Grape request methods defined with symbols. PR #259

## 2.1.1
- Fix DNS issue related to the musl build.
  Commit 732c877de8faceabe8a977bf80a82a6a89065c4d and
  84e521d20d4438f7b1dda82d5e9f1f533ae27c4b
- Update benchmark and add load test. PR #248
- Fix configuring instrument Redis and Sequel from env. PR #257

## 2.1.0
- Add support for musl based libc (Alpine Linux). PR #229
- Implement `Appsignal.is_ignored_error?` and `Appsignal.is_ignored_action?`
  logic in the AppSignal extension. PR #224
- Deprecate `Appsignal.is_ignored_error?`. PR #224
- Deprecate `Appsignal.is_ignored_action?`. PR #224
- Enforce a coding styleguide with RuboCop. PR #226
- Remove unused `Appsignal.agent` attribute. PR #244
- Deprecate unused `Appsignal::AuthCheck` logger argument. PR #245

## 2.0.6
- Fix `Appsignal::Transaction#record_event` method call. PR #240

## 2.0.5
- Improved logging for agent connection issues.
  Commit cdf9d3286d704e22473eb901c839cab4fab45a6f
- Handle nil request/environments in transactions. PR #231

## 2.0.4
- Use consistent log format for both file and STDOUT logs. PR #203
- Fix log path in `appsignal diagnose` for Rails applications. PR #218, #222
- Change default log path to `./log` rather than project root for all non-Rails
  applications. PR #222
- Load the `APPSIGNAL_APP_ENV` environment configuration option consistently
  for all integrations. PR #204
- Support the `--environment` option on the `appsignal diagnose` command. PR
  #214
- Use the real system `/tmp` directory, not a symlink. PR #219
- Run the AppSignal agent in diagnose mode in the `appsignal diagnose` command.
  PR #221
- Test for directory and file ownership and permissions in the
  `appsignal diagnose` command. PR #216
- Test if current user is `root` in the `appsignal diagnose` command. PR #215
- Output last couple of lines from `appsignal.log` on agent connection
  failures.
- Agent will no longer fail to start if no writable log path is found.
  Commit 8920865f6158229a46ed4bd1cc98d99a849884c0, change in agent.
- Internal refactoring of the test suite and the `appsignal install` command.
  PR #200, #205

## 2.0.3
- Fix JavaScript exception catcher throwing an error on finishing a
  transaction. PR #210

## 2.0.2
- Fix Sequel instrumentation overriding existing logic from extensions. PR #209

## 2.0.1
- Fix configuration load order regression for the `APPSIGNAL_PUSH_API_KEY`
  environment variable's activation behavior. PR #208

## 2.0.0
- Add `Appsignal.instrument_sql` convenience methods. PR #136
- Use `Appsignal.instrument` internally instead of ActiveSupport
  instrumentation. PR #142
- Override ActiveSupport instrument instead of subscribing. PR #150
- Remove required dependency on ActiveSupport. Recommended you use
  `Appsignal.instrument` if you don't need `ActiveSupport`. PR #150 #142
- Use have_library to link the AppSignal extension `libappsignal`. PR #148
- Rename `appsignal_extension.h` to `appsignal.h`.
  Commit 9ed7c8d83f622d5a79c5c21d352b3360fd7e8113
- Refactor rescuing of Exception. PR #173
- Use GC::Profiler to track garbage collection time. PR #134
- Detect if AppSignal is running in a container or Heroku. PR #177 #178
- Change configuration load order to load environment settings after
  `appsignal.yml`. PR #178
- Speed up payload generation by letting the extension handle it. PR #175
- Improve `appsignal diagnose` formatting and output more data. PR #187
- Remove outdated `appsignal:diagnose` rake tasks. Use `appsignal diagnose`
  instead. PR #193
- Fix JavaScript exception without names resulting in errors themselves. PR #188
- Support namespaces in Grape routes. PR #189
- Change STDOUT output to always mention "AppSignal", not "Appsignal". PR #192
- `appsignal notify_of_deploy` refactor. `--name` will override any
  other `name` config. `--environment` is only required if it's not set in the
  environment. PR #194
- Allow logging to STDOUT. Available for the Ruby gem and C extension. The
  `appsignal-agent` process will continue log to file. PR #190
- Remove deprecated methods. PR #191
- Send "ruby" implementation name with version number for better identifying
  different language implementations. PR #198
- Send demonstration samples to AppSignal using the `appsignal install`
  command instead of asking the user to start their app. PR #196
- Add `appsignal demo` command to test the AppSignal demonstration samples
  instrumentation manually and not just during the installation. PR #199

## 1.3.6
- Support blocks arguments on method instrumentation. PR #163
- Support `APPSIGNAL_APP_ENV` for Sinatra. PR #164
- Remove Sinatra install step from "appsignal install". PR #165
- Install Capistrano integration in `Capfile` instead of `deploy.rb`. #166
- More robust handing of non-writable log files. PR #160 #158
- Cleaner internal exception handling. PR #169 #170 #171 #172 #173
- Support for mixed case keywords in sql lexing. appsignal/sql_lexer#8
- Support for inserting multiple rows in sql lexing. appsignal/sql_lexer#9
- Add session_overview to JS transaction data.
  Commit af2d365bc124c01d7e9363e8d825404027835765

## 1.3.5

- Fix SSL certificate config in appsignal-agent. PR #151
- Remove mounted_at Sinatra middleware option. Now detected by default. PR #146
- Sinatra applications with middleware loading before AppSignal's middleware
  would crash a request. Fixed in PR #156

## 1.3.4

- Fix argument order for `record_event` in the AppSignal extension

## 1.3.3

- Output AppSignal environment on `appsignal diagnose`
- Prevent transaction crashes on Sinatra routes with optional parameters
- Listen to `stage` option to Capistrano 2 for automatic environment detection
- Add `appsignal_env` option to Capistrano 2 to set a custom environment

## 1.3.2
- Add method to discard a transaction
- Run spec suite with warnings, fixes for warnings

## 1.3.1
- Bugfix for problem when requiring config from installer

## 1.3.0
- Host metrics is now enabled by default
- Beta of minutely probes including GC metrics
- Refactor of param sanitization
- Param filtering for non-Rails frameworks
- Support for modular Sinatra applications
- Add Sinatra middleware to `Sinatra::Base` by default
- Allow a new transaction to be forced by sinatra instrumentation
- Allow hostname to be set with environment variable
- Helpers for easy method instrumentation
- `Appsignal.instrument` helper to easily instrument blocks of code
- `record_event` method to instrument events without a start hook
- `send_params` is now configurable via the environment
- Add DataMapper integration
- Add webmachine integration
- Allow overriding Padrino environment with APPSIGNAL_APP_ENV
- Add mkmf.log to diagnose command
- Allow for local install with bundler `bundle exec rake install`
- Listen to `stage` option to Capistrano 3 for automatic environment detection
- Add `appsignal_env` option to Capistrano 3 to set a custom environment

## 1.2.5
- Bugfix in CPU utilization calculation for host metrics

## 1.2.4
- Support for adding a namespace when mounting Sinatra apps in Rails
- Support for negative numbers and ILIKE in the sql lexer

## 1.2.3
- Catch nil config for installer and diag
- Minor performance improvements
- Support for arrays, literal value types and function arguments in sql lexer

## 1.2.2
- Handle out of range numbers in queue length and metrics api

## 1.2.1
- Use Dir.pwd in CLI install wizard
- Support bignums when setting queue length
- Support for Sequel 4.35
- Add env option to skip errors in Sinatra
- Fix for queue time calculation in Sidekiq (by lucasmazza)

## 1.2.0
- Restart background thread when FD's are closed
- Beta version of collecting host metrics (disabled by default)
- Hooks for Shuryoken
- Don't add errors from env if raise_errors is off for Sinatra

## 1.1.9
- Fix for race condition when creating working dir exactly at the same time
- Make diag Rake task resilient to missing config

## 1.1.8
- Require json to fix problem with using from Capistrano

## 1.1.7
- Make logging resilient for closing FD's (daemons gem does this)
- Add support for using Resque through ActiveJob
- Rescue more exceptions in json generation

## 1.1.6
- Generic Rack instrumentation middleware
- Event formatter for Faraday
- Rescue and log errors in transaction complete and fetching params

## 1.1.5
- Support for null in sql sanitization
- Add require to deploy.rb if present on installation
- Warn when overwriting already existing transaction
- Support for x86-linux
- Some improvements in debug logging
- Check of log file path is writable
- Use bundled CA certs when installing agent

## 1.1.4
- Better debug logging for agent issues
- Fix for exception with nil messages
- Fix for using structs as job params in Delayed Job

## 1.1.3
- Fix for issue where Appsignal.send_exception clears the current
  transaction if it is present
- Rails 3.0 compatibility fix

## 1.1.2
- Bug fix in notify of deploy cli
- Better support for nil, true and false in sanitization

## 1.1.1
- Collect global metrics for GC durations (in beta, disabled by default)
- Collect params from Delayed Job in a reliable way
- Collect perams for Delayed Job and Sidekiq when using ActiveJob
- Official Grape support
- Easier installation using `bundle exec appsignal install`

## 1.1.0
Yanked

## 1.0.7
- Another multibyte bugfix in sql sanizitation

## 1.0.6
- Bugfix in sql sanitization when using multibyte utf-8 characters

## 1.0.5
- Improved sql sanitization
- Improved mongoid/mongodb sanitization
- Minor performance improvements
- Better handling for non-utf8 convertible strings
- Make gem installable (but not functional) on JRuby

## 1.0.4
- Make working dir configurable using `APPSIGNAL_WORKING_DIR_PATH` or `:working_dir_path`

## 1.0.3
- Fix bug in completing JS transactions
- Make Resque integration robust for bigger payloads
- Message in logs if agent logging cannot initialize
- Call `to_s` on DJ id to see the id when using MongoDB

## 1.0.2
- Bug fix in format of process memory measurements
- Event formatter for `instantiation.active_record`
- Rake integration file for backwards compatibility
- Don't instrument mongo-ruby-driver when transaction is not present
- Accept method calls on extension if it's not loaded
- Fix for duplicate notifications subscriptions when forking

## 1.0.1
- Fix for bug in gem initialization when using `safe_yaml` gem

## 1.0.0
- New version of event formatting and collection
- Use native library and agent
- Use API V2
- Support for Mongoid 5
- Integration into other gems with a hooks system
- Lots of minor bug fixes and improvements

## 0.11.15
- Improve Sinatra support

## 0.11.14
- Support ActiveJob wrapped jobs
- Improve proxy support
- Improve rake support

## 0.11.13
- Add Padrino support
- Add Rake task monitoring
- Add http proxy support
- Configure Net::HTTP to only use TLS
- Don't send queue if there is no content
- Don't retry transmission when response code is 400 (no content)
- Don't start Resque IPC server when AppSignal is not active
- Display warning message when attempting to send a non-exception to `send_exception`
- Fix capistrano 2 detection
- Fix issue with Sinatra integration attempting to attach an exception to a transaction that doesn't exist.

## 0.11.12
- Sanitizer will no longer inspect unknown objects, since implementations of inspect sometimes trigger unexpected behavior.

## 0.11.11
- Reliably get errors in production for Sinatra

## 0.11.10
- Fix for binding bug in exceptions in Resque
- Handle invalidly encoded characters in payload

## 0.11.9
- Fix for infinite attempts to transmit if there is no valid api key

## 0.11.8
- Add frontend error catcher
- Add background job metadata (queue, priority etc.) to transaction overview
- Add APPSIGNAL_APP_ENV variable to Rails config, so you can override the environment
- Handle http queue times in microseconds too

## 0.11.7
- Add option to override Job name in Delayed Job

## 0.11.6
- Use `APPSIGNAL_APP_NAME` and `APPSIGNAL_ACTIVE` env vars in config
- Better Sinatra support: Use route as action and set session data for Sinatra

## 0.11.5
- Add Sequel gem support (https://github.com/jeremyevans/sequel)

## 0.11.4
- Make `without_instrumentation` thread safe

## 0.11.3
- Support Ruby 1.9 and up instead of 1.9.3 and up

## 0.11.2
- If APP_REVISION environment variable is set, send it with the log entry.

## 0.11.1
- Allow a custom request_class and params_method on  Rack instrumentation
- Loop through env methods instead of env
- Add HTTP_CLIENT_IP to env methods

## 0.11.0
- Improved inter process communication
- Retry sending data when the push api is not reachable
- Our own event handling to allow for more flexibility and reliability
  when using a threaded environment
- Resque officially supported!

## 0.10.6
- Add config option to skip session data

## 0.10.5
- Don't shutdown in `at_exit`
- Debug log about missing name in config

## 0.10.4
- Add REQUEST_URI and PATH_INFO to env params allowlist

## 0.10.3
- Shut down all operations when agent is not active
- Separately rescue OpenSSL::SSL::SSLError

## 0.10.2
- Bugfix in event payload sanitization

## 0.10.1
- Bugfix in event payload sanitization

## 0.10.0
- Remove ActiveSupport dependency
- Use vendored notifications if ActiveSupport is not present
- Update bundled CA certificates
- Fix issue where backtrace can be nil
- Use Appsignal.monitor_transaction to instrument and log errors for
  custom actions
- Add option to ignore a specific action

## 0.9.6
- Convert to primitives before sending through pipe

## 0.9.5
Yanked

## 0.9.4
- Log Rails and Sinatra version
- Resubscribe to notifications after fork

## 0.9.3
- Log if appsignal is not active for an environment

## 0.9.2
- Log Ruby version and platform on startup
- Log reason of shutting down agent

## 0.9.1
- Some debug logging tweaks

## 0.9.0
- Add option to override Capistrano revision
- Expanded deploy message in Capistrano
- Refactor of usage of Thread.local
- Net::HTTP instrumentation
- Capistrano 3 support

## 0.8.15
- Exception logging in agent thread

## 0.8.14
- Few tweaks in logging
- Clarify Appsignal::Transaction.complete! code

## 0.8.13
- Random sleep time before first transmission of queue

## 0.8.12
- Workaround for frozen string in Notification events
- Require ActiveSupport::Notifications to be sure it's available

## 0.8.11
- Skip enqueue, send_exception and add_exception if not active

## 0.8.10
- Bugfix: Don't pause agent when it's not active

## 0.8.9
Yanked

## 0.8.8
- Explicitly require securerandom

## 0.8.7
- Dup process action event to avoid threading issue
- Rescue failing inspects in param sanitizer
- Add option to pause instrumentation

## 0.8.6
- Resque support (beta)
- Support tags in Appsignal.send_exception
- Alias tag_request to tag_job, for background jobs
- Skip sanitization of env if env is nil
- Small bugfix in forking logic
- Don't send params if send_params is off in config
- Remove --repository option in CLI
- Name option in appsignal notify_of_deploy CLI
- Don't call to_hash on ENV
- Get error message in CLI when config is not active

## 0.8.5
- Don't require revision in CLI notify_of_deploy

## 0.8.4
- Skip session sanitize if not a http request
- Use appsignal_config in Capistrano as initial config

## 0.8.3
- Restart thread when we've been forked
- Only notify of deploy when active in capistrano
- Make sure env is a string in config

## 0.8.2
- Bugfix in Delayed Job integration
- appsignal prefix when logging to stdout
- Log to stdout on Shelly Cloud

## 0.8.1
- Fix in monitoring of queue times

## 0.8.0
- Support for background processors (Delayed Job and Sidekiq)

## 0.7.1
- Better support for forking webservers

## 0.7.0
- Mayor refactor and cleanup
- New easier onboarding process
- Support for Rack apps, including experimental Sinatra integration
- Monitor HTTP queue times
- Always log to stdout on Heroku

## 0.6.7
- Send HTTP_X_FORWARDED_FOR env var

## 0.6.6
- Add Appsignal.add_exception

## 0.6.5
- Fix bug where fast requests are tracked with wrong action

## 0.6.4
- More comprehensive debug logging

## 0.6.3
- Use a mutex around access to the aggregator
- Bugfix for accessing connection config in Rails 3.0
- Add Appsignal.tag_request
- Only warn if there are duplicate push keys

## 0.6.2
- Bugfix in backtrace cleaner usage for Rails 4

## 0.6.1
- Bugfix in Capistrano integration

## 0.6.0
- Support for Rails 4
- Data that's posted to AppSignal is now gzipped
- Add Appsignal.send_exception and Appsignal.listen_for_exception
- We now us the Rails backtrace cleaner

## 0.5.5
- Fix minor bug

## 0.5.4
- Debug option in config to get detailed logging

## 0.5.3
- Fix minor bug

## 0.5.2
- General improvements to the Rails generator
- Log to STDOUT if writing to log/appsignal.log is not possible (Heroku)
- Handle the last transactions before the rails process shuts down
- Require 'erb' to enable dynamic config<|MERGE_RESOLUTION|>--- conflicted
+++ resolved
@@ -1,6 +1,5 @@
 # AppSignal for Ruby gem Changelog
 
-<<<<<<< HEAD
 ## 4.0.0.beta.2
 
 _Published on 2024-08-19._
@@ -121,7 +120,7 @@
 ### Fixed
 
 - Fix an issue where, when setting several errors for the same transaction, error causes from a different error would be shown for an error that has no causes. (patch [d54ce8b9](https://github.com/appsignal/appsignal-ruby/commit/d54ce8b947c9316756c4191155e8d255a8e25a8c))
-=======
+
 ## 3.13.1
 
 _Published on 2024-08-23._
@@ -137,7 +136,6 @@
 ### Changed
 
 - Ignore `Errno::EPIPE` errors when instrumenting response bodies. We've noticed this error gets reported when the connection is broken between server and client. This happens in normal scenarios so we'll ignore this error in this scenario to avoid error reports from errors that cannot be resolved. (patch [8ad8a057](https://github.com/appsignal/appsignal-ruby/commit/8ad8a05787dcb12a5c7febc64559e7f145a59096))
->>>>>>> 4b0e61df
 
 ## 3.13.0
 
