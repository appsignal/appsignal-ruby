# Changelog

<<<<<<< HEAD
# 3.0.0

- Drop Ruby 1.9 support. PR #683, #682
- Use Module.prepend for all gem integrations. Fixes #603 in combination with
  other gems that provide instrumentation for gems. PR #683
- Remove deprecated integrations, classes, methods and arguments. PR #685
=======
# 2.11.5
- Add more detailed logging to finish_event calls when the event is unknown, so
  we know what event is being tried to finish. Commit
  c888a04d1b9ac947652b29c111c650fb5a5cf71c
>>>>>>> b61e0ae8

# 2.11.4
- Support Ruby 3.0 for Object method instrumentation with keyword arguments
  (https://docs.appsignal.com/ruby/instrumentation/method-instrumentation.html)
  PR #693

# 2.11.3
- Support Shoryuken batch workers. PR #687

# 2.11.2
- Support Ruby 3.0. PR #681
- Support breadcrumbs. PR #666
- Log Ruby errors on extension download. PR #679
- Fix Ruby 1.9 build. PR #680

# 2.11.1
- Support AS notifications instrumenters that use `start` and `finish`.
- Updated agent with better logging and an IO stats fix.
- ActionMailer magic dashboard

# 2.11.0
- Track queue time regardless of namespace. Support custom namespaces. PR #602
- Improve deprecation message from frontend error middleware. PR #620
- Report Ruby environment metadata. PR #621, #627, #619, #618
- Refactor: Move minutely probes to their own files and modules. PR #623
- Allow custom action names in Que integration. Needed for Active Job
  integration. PR #628
- Add Active Job support. Support Active Job without separate AppSignal
  integration of the background job library. Add support for previously
  unsupported Active Job adapters. Adapters that were previously already
  supported (Sidekiq, DelayedJob and Resque) still work in this new setup.
  PR #629
- Add automatic Resque integration. Remove manual Resque and Resque Active Job
  integrations. PR #630
- Fix issue with unknown events from being reported as often for long running
  agents. Commit ba9afb538f44c68b8035a8cf40a39d89bc77b021
- Add support for Active Job priority. PR #632
- Track Active Job job metrics for magic dashboard. PR #633
- Report Sidekiq `jid` (job id) as transaction id, reported as "request_id" on
  AppSignal.com. PR #640
- Always report Active Job ID, an internal ID used by Active Job. PR #639
- Support Delayed::Job jobs without specific method name, using
  `Delayed::Job.enqueue`. PR #642
- Print warnings using Kernel.warn. PR #648
- Update AuthCheck class to use DeprecationMessage helper. PR #649
- Print extension load error when AppSignal is loaded. PR #651

# 2.10.12
- Fix `working_directory_path` config option loaded from environment variables.
  PR #653

# 2.10.11
- Fix extension install report status output in `appsignal diagnose`. PR #636
- Support setting a specific configuration file to load with the
  `Appsignal::Config` initializer. PR #638

# 2.10.10
- Bump agent to v-4548c88. PR #634
  - Fix issue with host metrics values being reported as "Infinity".

# 2.10.9
- Use http proxy if configured when downloading agent. PR #606
- Clear event details cache every 48 hours.
  Commit eb5e899db69fcd7cfa221567bfd6ac04f2654c9c
- Add support for Resque ActiveJob queue time reporting. PR #616

## 2.10.8
- Fix failed checksum error log. PR #609
- Fix DelayedJob action name detection for objects that listen to the `[]`
  method and return a non-String value. #611
- CI test build improvements. PR #607, #608, #614

## 2.10.7
- Revert fix for compatibility with the `http_logger` gem. PR #604.
  For more information, see issue #603 about our reasoning and discussion.

## 2.10.6
- Check if queued payloads are for correct app and not expired

## 2.10.5
- Improve Ruby 1.9 compatibility. PR #591
- Add grape.skip_appsignal_error request env. PR #588
  More information: https://docs.appsignal.com/ruby/integrations/grape.html
- Fix compatibility with the `http_logger` gem. Fix `SystemStackError`. PR #597

## 2.10.4
- Fix `Appsignal::Transaction#set_http_or_background_action` helper (used by
  `Appsignal.monitor_transaction`), to allow overwriting the action name of a
  `Transaction` with `Appsignal.set_action`. PR #594
- Move build to Semaphore. PR #587, #590 and #592

## 2.10.3
- Only warn about reused transactions once. Repeated occurrences are logged as
  debug messages. PR #585

## 2.10.2
- Fix wait_for test suite helper. PR #581
- Fix exception handling of config file issues. PR #582
  - The improvement introduced in #517 didn't fetch the class name correctly
    causing an error on most scenarios.

## 2.10.1
- Update to more recent bundled SSL CA certificates. PR #577
- Remove TLS version lock from transmitter used by diagnose command, preventing
  it from sending the report. Was locked to TLS v1, now uses the Ruby default.
  PR #580

## 2.10.0
- Rescue errors while parsing `appsignal.yml` file. It will prints a warning
  instead. PR #517
- Refactoring: Reduce class variable usage. PR #520
- Bump log level about starting new transactions while a transaction is already
  active from debug to a warning. PR #525
- Refactoring: Add internal AppSignal test helpers and other test suite
  refactorings. PR #536, #537, #538, #539
- Fix internal Rakefile loading on Ruby 1.9.3. PR #541
- Add a `--no-color` option to the `appsignal install` command. PR #550
- Add output coloring to `appsignal diagnose` warnings. PR #551
- Add validation for empty Push API key. Empty Push API key values will no
  longer start AppSignal. PR #569
- Deprecate the JSExceptionCatcher middleware in favor of our new front-end
  JavaScript integration (https://docs.appsignal.com/front-end/). PR #572

## 2.9.18
- Bump agent to v-c348132
  - Improve transmitter logging on timeout
  - Improve queued payloads transmitter. Should prevent payloads being sent
    multiple times.
  - Add transaction debug mode
  - Wrap Option in Mutex in TransactionInProgess

## 2.9.17
- Handle missing file and load errors from `application.rb` in `appsignal
  install` for Rails apps. PR #568
- Support minutely probes for Puma in clustered mode. PR #570
  See the installation instructions for the Puma plugin:
  https://docs.appsignal.com/ruby/integrations/puma.html

## 2.9.16
- Check set_error arguments for Exceptions. PR #565
- Bump agent to v-1d8917f - commit 737d6b1b8fc9cd2c0564050bb04246d9267dceb7
  - Only attempt to send queued payloads if we have a successful transmission.

## 2.9.15
- Bump agent to v-690f4b8 - commit cf4f3787395c8524079f3bed3b2c2367296482a9
  - Validate transmission_interval option.

## 2.9.14
- Support mirrors when downloading the agent & extension. PR #558
- Support Que's upcoming 1.0.0 release. PR #557

## 2.9.13
- Bump agent to v-e1c9363
  - Detect revision from Heroku dynos automatically when Dyno Metadata is
    turned on.

## 2.9.12
- Bump agent to v-a3e0f83 - commit 3d94dd42645922214fc2f5bc09cfa7c597323198
  - Better detect zombie/defunct processes on containers and consider the
    processes dead. This should improve the appsignal-agent start behavior.
- Fix Sequel install hook version detection mismatch. PR #553
- Improve support for older Sidekiq versions. PR #555

## 2.9.11
- Bump agent to v-a718022
  - Fix container CPU runtime metrics.
    See https://github.com/appsignal/probes-rs/pull/38 for more information.
  - Improve host metrics calculations accuracy for counter metrics.
    See https://github.com/appsignal/probes-rs/pull/40 for more information.
  - Support Kernel 4.18+ format of /proc/diskstats file parsing.
    See https://github.com/appsignal/probes-rs/pull/39 for more information.

## 2.9.10
- Fix Puma minutely probe start where `daemonize` is set to `true`. PR #548

## 2.9.9
- Fix error in the ActiveSupport::Notifications integration when a transaction
  gets completed during event instrumentation. PR #532
- Fix Redis constant load error. PR #543
- Add more logging for errors in debug mode. PR #544
- Deprecate notify_of_deploy command. PR #545
- Always call the block given to `Appsignal.monitor_transaction` and log errors
  from the helper even when AppSignal is not active. PR #547

## 2.9.8
- Fix Ruby 1.9 compatibility in extension installation. PR #531

## 2.9.7
- Fix minutely probes not being loaded from Rails initializers. PR #528

## 2.9.6
- Print link to diagnose docs on unsuccessful demo command. PR #512
- Add support for minutely probe `.dependencies_present?` check. PR #523
- Do not activate Sidekiq minutely probe on unsupported Redis gem versions.
  PR #523.

## 2.9.5
- Improve logging in minutely probes. PR #508
- Delay the first minutely probe for a bit, since it might take some
  time for dependencies to initialize. PR #511

## 2.9.4
- Log error backtraces in minutely probes as debug messages. PR #495
- Don't add cluster behavior in Puma single mode. PR #504
- Only register ActionView event formatter in Rails. PR #503
- Convert Sidekiq latency from seconds to ms. PR #505

## 2.9.3
- Remove GCProbe. PR #501

## 2.9.2
- Fix Puma.stats calls. PR #496
- Only send Puma metrics if available. PR #497
- Track memory metrics of the current process. PR #499

## 2.9.1
- Fix memory leak in custom metrics key names.
  Commit 9064e2ccfd19ee05c333d0ecda4deafdd743629e

## 2.9.0
- Fix installations using git source. PR #455
- Track installation results in installation report. PR #450
- Fix Rails 6 deprecation warnings. PR #460, PR #478, PR #483
- Improve error handling in minutely probes mechanism. PR #467
- Only allow one minutely probe thread to run at a time. PR #469
- Change minutely probes register method to use a key for every probe. PR #473
- Send Sidekiq metrics by default. PR #471
- Send MongoDB metrics by default. PR #472
- Fix Ruby 2.6 deprecation warnings. PR #479
- Support blocks for `Appsignal.send_error` to add more metadata to the
  AppSignal transaction. PR #481
- Move instrumentation & metrics helpers to modules. PR #487
- Add Puma minutely probe. PR #488
- Log invalid EventFormatter registrations as errors. PR #491
- Support container CPU host metrics.
  Commit f2fca1ec5a850cd84fbc8cefe63af8f039ebb155
- Support StatsD server in agent.
  Commit f2fca1ec5a850cd84fbc8cefe63af8f039ebb155
- Fix samples being reported for multiple namespaces.
  Commit f2fca1ec5a850cd84fbc8cefe63af8f039ebb155
- Report memory and swap usage in percent using the memory_usage and
  swap_usage metrics. Commit f2fca1ec5a850cd84fbc8cefe63af8f039ebb155

## 2.8.4
- Log memory usage of agent if high.
  Commit 46cf3770e13eff9f5fccbf8a4525a8dbfd8eeaad
- Fix `Appsignal::Transaction.pause!`. PR #482

## 2.8.3
- Fix multi user permission issue for agent directories and files.
  Commit ab1b35f850777d5999b41627d75be0b3904bc0a1

## 2.8.2
- Remove Bundler requirement from diagnose command. PR #451
- Fix Delayed::Job action name reporting for structs. PR #463

## 2.8.1
- Fix installation on Ruby 2.6 for libc and musl library builds. PR #453

## 2.8.0
- Group extension and agent tests in diagnose output. PR #437
- Add diagnose --[no-]send-report option. PR #438
- Print deprecation warnings to STDOUT as well. PR #439
- Diagnose command starts the AppSignal logger. PR #440
- Send appsignal.log file contents with diagnose report. PR #442
- Track source of config option for diagnose report. PR #444
- Link back to AppSignal diagnose report page. Claim you reports. PR #445
- Print only last 10 lines of files in diagnose report output. PR #442 & #447
- Support container memory host metrics better. PR #448
- Build dynamic musl extension library. Supports JRuby for musl builds. PR #448
- Change `files_world_accessible` permissions to not make files executable.
  PR #448
- Make agent debug logging for disk IO metrics more robust. PR #448

## 2.7.3 Beta
- Add user and group context to diagnose report. PR #436
- Add user and group context to agent logs. PR #436
- Fixes for running with multiple users

## 2.7.2
- Change the order of instructions in the install script for Rails. PR #433
- Fix linking issues on multi-stage build setups. PR #434

## 2.7.1
- Improve error log on unsupported architecture and build combination on
  install. PR #426
- Improve performance when garbage collection profiling is disabled. PR #429

## 2.7.0
- Detect Kubernetes containers as containers for `running_in_container`
  config option. Commit 60822aac24ccc394df073091c64f05096455942d.
- Fix in memory logger initialization. PR #416
- Organize classes in their own files. PR #417
- Move tag value limit handling to extension. PR #418
- Add working_directory_path config option. PR #421
- Use doubles values in custom metrics functions. PR #422
- Bump agent to e41c3c0. Commit 8056af037f82eda156c5946911012e5c742b5664

## 2.6.1
- Remove request_headers warning and use sane default. PR #410
- Fix metrics format for internal agent metrics. PR #411

## 2.6.0
- Enable frozen strings by default. PR #384
- Add `revision` config option. PR #388
- Avoid generating unique action names for Padrino. PR #393
- Add `request_headers` filter configuration. PR #395
- Support tags for custom metrics. PR #398
- Add filter_session_data config option. PR #402 & #409
- Move default hostname behavior to extension. PR #404
- Add `request_headers` config to installation step. PR #406
- Rename ParamsSanitizer to HashSanitizer. PR #408
- Fix empty action name issue. Commit b292c2c93c8935ab54fc4d16598fa534c9cc9c90

## 2.5.3
- Fix Sidekiq action names containing arguments. PR #401

## 2.5.2
- Support Sidekiq delay extension for ActiveRecord instances. If using this
  feature in your app, an update is strongly recommended! PR #387
- Improve custom event formatter registration. An event formatter can now be
  registered in a Rails initializer after AppSignal has been loaded/started.
  PR #397

## 2.5.1
- Improve internal sample storage in agent.
  Commit 2c8eae26685c7a1517cf2e57b44edd1557a502f2
- No longer set _APPSIGNAL_AGENT_VERSION environment variable. PR #385

## 2.5.0
- Fix Capistrano config overrides. PR #375
- Add JRuby beta support. PR #376
- Fix locking issue on diagnose mode run.
  Commit e6c6de811f8115a73050fc865e89dd4945ddec57
- Increase stored length of error messages.
  Commit e6c6de811f8115a73050fc865e89dd4945ddec57

## 2.4.3
- Store more details for Redis events. PR #374

## 2.4.2
- Store agent architecture rather than platform. PR #367
- Improve documentation for `Appsignal.monitor_transaction` better.
  Commit e53987ba36a79fc8883f2e59322946297ddee773
- Change log level from info to debug for value comparing failures.
  Commit ecef28b28edaff46b95f53a916c93021dc763160
- Collect free memory host metric.
  Commit ecef28b28edaff46b95f53a916c93021dc763160
- Fix crashes when Set wasn't required before AppSignal, such as in the CLI.
  PR #373

## 2.4.1
- Add Que integration. PR #361
- Support Sidekiq delayed extension job action names better. Now action names
  are reported as their class and class method name (`MyClass.method`), rather
  than `Sidekiq::Extensions::DelayedClass#perform` for all jobs through that
  extension. PR #362
- Support Sidekiq Enterprise encrypted values. PR #365
- Use musl build for older libc systems. PR #366

## 2.4.0
- Add separate GNU linux build. PR #351 and
  Commit d1763f4dcb685608468a73f3192226f60f66b217
- Add separate FreeBSD build
  Commit d1763f4dcb685608468a73f3192226f60f66b217
- Fix crashes when using a transaction from multiple processes in an
  unsupported way.
  Commit d1763f4dcb685608468a73f3192226f60f66b217
- Auto restart agent when none is running
  Commit d1763f4dcb685608468a73f3192226f60f66b217
- Add `appsignal_user` Capistrano config option. PR #355
- Track Exception-level exceptions. PR #356
- Add tags and namespace arguments to `Appsignal.listen_for_error`. PR #357
- Revert Sidekiq delayed extension job action names fix.
  Commit 9b84a098604de5ef5e52645ba7fcb09d84f66eaa

## 2.3.7
- Support Sidekiq delayed extension job action names better. Now action names
  are reported as their class and class method name (`MyClass.method`), rather
  than `Sidekiq::Extensions::DelayedClass#perform` for all jobs through that
  extension. PR #348

## 2.3.6
- Allow configuration of permissions of working directory. PR #336
- Fix locking bug that delayed extension shutdown.
  Commit 51d90bb1207affc2c88f7cff5035a2c36acf9784
- Log extension start with app revision if present
  Commit 51d90bb1207affc2c88f7cff5035a2c36acf9784

## 2.3.5

Yanked

## 2.3.4
- Fix naming for ActiveJob integration with DelayedJob. PR #345

## 2.3.3
- Accept mixed case env variable values for the `true` value. PR #333
- Don't record sensitive HTTP_X_AUTH_TOKEN header. PR #334
- Support dry run option for Capistrano 3.5.0 and higher. PR #339
- Agent and extension update. Improve agent connection handling. Commit
  e75d2f9b520d46f6cd0266b484b2c26c3bdc8882

## 2.3.2
- Improve Rake argument handling. Allow for more detailed view of which
  arguments a tasks receives. PR #328

## 2.3.1
- Fix ActiveSupport::Notifications hook not supporting non-string names for
  events. PR #324

## 2.3.0
- Fix Shoryuken instrumentation when body is a string. PR #266
- Enable ActiveSupport instrumentation at all times. PR #274
- Add parameter filtering for background jobs. Automatically uses the AppSignal
  parameter filtering. PR #280
- Improve log messages for transactions. PR #293
- Remove thread_safe dependency. PR #294
- Add `Transaction#params` attribute for custom parameters. PR #295
- Fix queue time on DelayedJob integration. PR #297
- Add ActionCable support. PR #309
- Finish ActiveSupport notifications events when they would encounter a `raise`
  or a `throw`. PR #310
- Add `ignore_namespaces` option. PR #312
- Truncate lengthy parameter values to 2000 characters.
  Commit 65de1382f5f453b624781cde6e0544c89fdf89ef and
  d3ca2a545fb22949f3369692dd57d49b4936c739.
- Disable gracefully on Microsoft Windows. PR #313
- Add tags and namespace arguments to `Appsignal.set_error`. PR #317

## 2.2.1
- Fix support for Rails 5.1. PR #286
- Fix instrumentation that would report a duration of `0ms` for all DataMapper
  queries. PR #290
- Finish events when `Appsignal.instrument` encounters a `raise` or a `throw`.
  PR #292

## 2.2.0
- Support Ruby 2.4 better. PR #234
- Initial setup for documenting the Ruby gem's code. PR #243
- Move `running_in_container` auto detection to extension for easy reuse.
  PR #249
- Allow overriding of action and namespace for a transaction. PR #254
- Prefix all agent configuration environment variables with an underscore to
  separate the two usages. PR #258
- Force agent to run in diagnostic mode even when the user config is set to
  `active: false`. PR #260
- Stub JS error catching endpoint when not active. PR #263
- Use better event names for Padrino integration. PR #265
- No longer gzip payloads send by the Ruby gem transmitter. PR #269
- Send diagnostics data report to AppSignal on request. PR #270
- When JS exception endpoint payload is empty return 400 code. PR #271
- Remove hardcoded DNS servers from agent and add config option. PR #278

## 2.1.2
- Fix error with Grape request methods defined with symbols. PR #259

## 2.1.1
- Fix DNS issue related to the musl build.
  Commit 732c877de8faceabe8a977bf80a82a6a89065c4d and
  84e521d20d4438f7b1dda82d5e9f1f533ae27c4b
- Update benchmark and add load test. PR #248
- Fix configuring instrument Redis and Sequel from env. PR #257

## 2.1.0
- Add support for musl based libc (Alpine Linux). PR #229
- Implement `Appsignal.is_ignored_error?` and `Appsignal.is_ignored_action?`
  logic in the AppSignal extension. PR #224
- Deprecate `Appsignal.is_ignored_error?`. PR #224
- Deprecate `Appsignal.is_ignored_action?`. PR #224
- Enforce a coding styleguide with RuboCop. PR #226
- Remove unused `Appsignal.agent` attribute. PR #244
- Deprecate unused `Appsignal::AuthCheck` logger argument. PR #245

## 2.0.6
- Fix `Appsignal::Transaction#record_event` method call. PR #240

## 2.0.5
- Improved logging for agent connection issues.
  Commit cdf9d3286d704e22473eb901c839cab4fab45a6f
- Handle nil request/environments in transactions. PR #231

## 2.0.4
- Use consistent log format for both file and STDOUT logs. PR #203
- Fix log path in `appsignal diagnose` for Rails applications. PR #218, #222
- Change default log path to `./log` rather than project root for all non-Rails
  applications. PR #222
- Load the `APPSIGNAL_APP_ENV` environment configuration option consistently
  for all integrations. PR #204
- Support the `--environment` option on the `appsignal diagnose` command. PR
  #214
- Use the real system `/tmp` directory, not a symlink. PR #219
- Run the AppSignal agent in diagnose mode in the `appsignal diagnose` command.
  PR #221
- Test for directory and file ownership and permissions in the
  `appsignal diagnose` command. PR #216
- Test if current user is `root` in the `appsignal diagnose` command. PR #215
- Output last couple of lines from `appsignal.log` on agent connection
  failures.
- Agent will no longer fail to start if no writable log path is found.
  Commit 8920865f6158229a46ed4bd1cc98d99a849884c0, change in agent.
- Internal refactoring of the test suite and the `appsignal install` command.
  PR #200, #205

## 2.0.3
- Fix JavaScript exception catcher throwing an error on finishing a
  transaction. PR #210

## 2.0.2
- Fix Sequel instrumentation overriding existing logic from extensions. PR #209

## 2.0.1
- Fix configuration load order regression for the `APPSIGNAL_PUSH_API_KEY`
  environment variable's activation behavior. PR #208

## 2.0.0
- Add `Appsignal.instrument_sql` convenience methods. PR #136
- Use `Appsignal.instrument` internally instead of ActiveSupport
  instrumentation. PR #142
- Override ActiveSupport instrument instead of subscribing. PR #150
- Remove required dependency on ActiveSupport. Recommended you use
  `Appsignal.instrument` if you don't need `ActiveSupport`. PR #150 #142
- Use have_library to link the AppSignal extension `libappsignal`. PR #148
- Rename `appsignal_extension.h` to `appsignal.h`.
  Commit 9ed7c8d83f622d5a79c5c21d352b3360fd7e8113
- Refactor rescuing of Exception. PR #173
- Use GC::Profiler to track garbage collection time. PR #134
- Detect if AppSignal is running in a container or Heroku. PR #177 #178
- Change configuration load order to load environment settings after
  `appsignal.yml`. PR #178
- Speed up payload generation by letting the extension handle it. PR #175
- Improve `appsignal diagnose` formatting and output more data. PR #187
- Remove outdated `appsignal:diagnose` rake tasks. Use `appsignal diagnose`
  instead. PR #193
- Fix JavaScript exception without names resulting in errors themselves. PR #188
- Support namespaces in Grape routes. PR #189
- Change STDOUT output to always mention "AppSignal", not "Appsignal". PR #192
- `appsignal notify_of_deploy` refactor. `--name` will override any
  other `name` config. `--environment` is only required if it's not set in the
  environment. PR #194
- Allow logging to STDOUT. Available for the Ruby gem and C extension. The
  `appsignal-agent` process will continue log to file. PR #190
- Remove deprecated methods. PR #191
- Send "ruby" implementation name with version number for better identifying
  different language implementations. PR #198
- Send demonstration samples to AppSignal using the `appsignal install`
  command instead of asking the user to start their app. PR #196
- Add `appsignal demo` command to test the AppSignal demonstration samples
  instrumentation manually and not just during the installation. PR #199

## 1.3.6
- Support blocks arguments on method instrumentation. PR #163
- Support `APPSIGNAL_APP_ENV` for Sinatra. PR #164
- Remove Sinatra install step from "appsignal install". PR #165
- Install Capistrano integration in `Capfile` instead of `deploy.rb`. #166
- More robust handing of non-writable log files. PR #160 #158
- Cleaner internal exception handling. PR #169 #170 #171 #172 #173
- Support for mixed case keywords in sql lexing. appsignal/sql_lexer#8
- Support for inserting multiple rows in sql lexing. appsignal/sql_lexer#9
- Add session_overview to JS transaction data.
  Commit af2d365bc124c01d7e9363e8d825404027835765

## 1.3.5

- Fix SSL certificate config in appsignal-agent. PR #151
- Remove mounted_at Sinatra middleware option. Now detected by default. PR #146
- Sinatra applications with middleware loading before AppSignal's middleware
  would crash a request. Fixed in PR #156

## 1.3.4

- Fix argument order for `record_event` in the AppSignal extension

## 1.3.3

- Output AppSignal environment on `appsignal diagnose`
- Prevent transaction crashes on Sinatra routes with optional parameters
- Listen to `stage` option to Capistrano 2 for automatic environment detection
- Add `appsignal_env` option to Capistrano 2 to set a custom environment

## 1.3.2
- Add method to discard a transaction
- Run spec suite with warnings, fixes for warnings

## 1.3.1
- Bugfix for problem when requiring config from installer

## 1.3.0
- Host metrics is now enabled by default
- Beta of minutely probes including GC metrics
- Refactor of param sanitization
- Param filtering for non-Rails frameworks
- Support for modular Sinatra applications
- Add Sinatra middleware to `Sinatra::Base` by default
- Allow a new transaction to be forced by sinatra instrumentation
- Allow hostname to be set with environment variable
- Helpers for easy method instrumentation
- `Appsignal.instrument` helper to easily instrument blocks of code
- `record_event` method to instrument events without a start hook
- `send_params` is now configurable via the environment
- Add DataMapper integration
- Add webmachine integration
- Allow overriding Padrino environment with APPSIGNAL_APP_ENV
- Add mkmf.log to diagnose command
- Allow for local install with bundler `bundle exec rake install`
- Listen to `stage` option to Capistrano 3 for automatic environment detection
- Add `appsignal_env` option to Capistrano 3 to set a custom environment

## 1.2.5
- Bugfix in CPU utilization calculation for host metrics

## 1.2.4
- Support for adding a namespace when mounting Sinatra apps in Rails
- Support for negative numbers and ILIKE in the sql lexer

## 1.2.3
- Catch nil config for installer and diag
- Minor performance improvements
- Support for arrays, literal value types and function arguments in sql lexer

## 1.2.2
- Handle out of range numbers in queue lenght and metrics api

## 1.2.1
- Use Dir.pwd in CLI install wizard
- Support bignums when setting queue length
- Support for Sequel 4.35
- Add env option to skip errors in Sinatra
- Fix for queue time calculation in Sidekiq (by lucasmazza)

## 1.2.0
- Restart background thread when FD's are closed
- Beta version of collecting host metrics (disabled by default)
- Hooks for Shuryoken
- Don't add errors from env if raise_errors is off for Sinatra

## 1.1.9
- Fix for race condition when creating working dir exactly at the same time
- Make diag Rake task resilient to missing config

## 1.1.8
- Require json to fix problem with using from Capistrano

## 1.1.7
- Make logging resilient for closing FD's (daemons gem does this)
- Add support for using Resque through ActiveJob
- Rescue more expections in json generation

## 1.1.6
- Generic Rack instrumentation middleware
- Event formatter for Faraday
- Rescue and log errors in transaction complete and fetching params

## 1.1.5
- Support for null in sql sanitization
- Add require to deploy.rb if present on installation
- Warn when overwriting already existing transaction
- Support for x86-linux
- Some improvements in debug logging
- Check of log file path is writable
- Use bundled CA certs when installing agent

## 1.1.4
- Better debug logging for agent issues
- Fix for exception with nil messages
- Fix for using structs as job params in Delayed Job

## 1.1.3
- Fix for issue where Appsignal.send_exception clears the current
  transaction if it is present
- Rails 3.0 compatibility fix

## 1.1.2
- Bug fix in notify of deploy cli
- Better support for nil, true and false in sanitization

## 1.1.1
- Collect global metrics for GC durations (in beta, disabled by default)
- Collect params from Delayed Job in a reliable way
- Collect perams for Delayed Job and Sidekiq when using ActiveJob
- Official Grape support
- Easier installation using `bundle exec appsignal install`

## 1.1.0
Yanked

## 1.0.7
- Another multibyte bugfix in sql sanizitation

## 1.0.6
- Bugfix in sql sanitization when using multibyte utf-8 characters

## 1.0.5
- Improved sql sanitization
- Improved mongoid/mongodb sanitization
- Minor performance improvements
- Better handling for non-utf8 convertable strings
- Make gem installable (but not functional) on JRuby

## 1.0.4
- Make working dir configurable using `APPSIGNAL_WORKING_DIR_PATH` or `:working_dir_path`

## 1.0.3
- Fix bug in completing JS transactions
- Make Resque integration robust for bigger payloads
- Message in logs if agent logging cannot initialize
- Call `to_s` on DJ id to see the id when using MongoDB

## 1.0.2
- Bug fix in format of process memory measurements
- Event formatter for `instantiation.active_record`
- Rake integration file for backwards compatibility
- Don't instrument mongo-ruby-driver when transaction is not present
- Accept method calls on extension if it's not loaded
- Fix for duplicate notifications subscriptions when forking

## 1.0.1
- Fix for bug in gem initialization when using `safe_yaml` gem

## 1.0.0
- New version of event formatting and collection
- Use native library and agent
- Use API V2
- Support for Mongoid 5
- Integration into other gems with a hooks system
- Lots of minor bug fixes and improvements

## 0.11.15
- Improve Sinatra support

## 0.11.14
- Support ActiveJob wrapped jobs
- Improve proxy support
- Improve rake support

## 0.11.13
- Add Padrino support
- Add Rake task monitoring
- Add http proxy support
- Configure Net::HTTP to only use TLS
- Don't send queue if there is no content
- Don't retry transmission when response code is 400 (no content)
- Don't start Resque IPC server when AppSignal is not active
- Display warning message when attempting to send a non-exception to `send_exception`
- Fix capistrano 2 detection
- Fix issue with Sinatra integration attempting to attach an exception to a transaction that doesn't exist.

## 0.11.12
- Sanitizer will no longer inspect unknown objects, since implementations of inspect sometimes trigger unexpected behavior.

## 0.11.11
- Reliably get errors in production for Sinatra

## 0.11.10
- Fix for binding bug in exceptions in Resque
- Handle invalidly encoded characters in payload

## 0.11.9
- Fix for infinite attempts to transmit if there is no valid api key

## 0.11.8
- Add frontend error catcher
- Add background job metadata (queue, priority etc.) to transaction overview
- Add APPSIGNAL_APP_ENV variable to Rails config, so you can override the environment
- Handle http queue times in microseconds too

## 0.11.7
- Add option to override Job name in Delayed Job

## 0.11.6
- Use `APPSIGNAL_APP_NAME` and `APPSIGNAL_ACTIVE` env vars in config
- Better Sinatra support: Use route as action and set session data for Sinatra

## 0.11.5
- Add Sequel gem support (https://github.com/jeremyevans/sequel)

## 0.11.4
- Make `without_instrumentation` thread safe

## 0.11.3
- Support Ruby 1.9 and up instead of 1.9.3 and up

## 0.11.2
- If APP_REVISION environment variable is set, send it with the log entry.

## 0.11.1
- Allow a custom request_class and params_method on  Rack instrumentation
- Loop through env methods instead of env
- Add HTTP_CLIENT_IP to env methods

## 0.11.0
- Improved inter process communication
- Retry sending data when the push api is not reachable
- Our own event handling to allow for more flexibility and reliability
  when using a threaded environment
- Resque officially supported!

## 0.10.6
- Add config option to skip session data

## 0.10.5
- Don't shutdown in `at_exit`
- Debug log about missing name in config

## 0.10.4
- Add REQUEST_URI and PATH_INFO to env params allowlist

## 0.10.3
- Shut down all operations when agent is not active
- Separately rescue OpenSSL::SSL::SSLError

## 0.10.2
- Bugfix in event payload sanitization

## 0.10.1
- Bugfix in event payload sanitization

## 0.10.0
- Remove ActiveSupport dependency
- Use vendored notifications if ActiveSupport is not present
- Update bundled CA certificates
- Fix issue where backtrace can be nil
- Use Appsignal.monitor_transaction to instrument and log errors for
  custom actions
- Add option to ignore a specific action

## 0.9.6
- Convert to primitives before sending through pipe

## 0.9.5
Yanked

## 0.9.4
- Log Rails and Sinatra version
- Resubscribe to notifications after fork

## 0.9.3
- Log if appsignal is not active for an environment

## 0.9.2
- Log Ruby version and platform on startup
- Log reason of shutting down agent

## 0.9.1
- Some debug logging tweaks

## 0.9.0
- Add option to override Capistrano revision
- Expanded deploy message in Capistrano
- Refactor of usage of Thread.local
- Net::HTTP instrumentation
- Capistrano 3 support

## 0.8.15
- Exception logging in agent thread

## 0.8.14
- Few tweaks in logging
- Clarify Appsignal::Transaction.complete! code

## 0.8.13
- Random sleep time before first transmission of queue

## 0.8.12
- Workaround for frozen string in Notification events
- Require ActiveSupport::Notifications to be sure it's available

## 0.8.11
- Skip enqueue, send_exception and add_exception if not active

## 0.8.10
- Bugfix: Don't pause agent when it's not active

## 0.8.9
Yanked

## 0.8.8
- Explicitely require securerandom

## 0.8.7
- Dup process action event to avoid threading issue
- Rescue failing inspects in param sanitizer
- Add option to pause instrumentation

## 0.8.6
- Resque support (beta)
- Support tags in Appsignal.send_exception
- Alias tag_request to tag_job, for background jobs
- Skip sanitization of env if env is nil
- Small bugfix in forking logic
- Don't send params if send_params is off in config
- Remove --repository option in CLI
- Name option in appsignal notify_of_deploy CLI
- Don't call to_hash on ENV
- Get error message in CLI when config is not active

## 0.8.5
- Don't require revision in CLI notify_of_deploy

## 0.8.4
- Skip session sanitize if not a http request
- Use appsignal_config in Capistrano as initial config

## 0.8.3
- Restart thread when we've been forked
- Only notify of deploy when active in capistrano
- Make sure env is a string in config

## 0.8.2
- Bugfix in Delayed Job integration
- appsignal prefix when logging to stdout
- Log to stdout on Shelly Cloud

## 0.8.1
- Fix in monitoring of queue times

## 0.8.0
- Support for background processors (Delayed Job and Sidekiq)

## 0.7.1
- Better support for forking webservers

## 0.7.0
- Mayor refactor and cleanup
- New easier onboarding process
- Support for Rack apps, including experimental Sinatra integration
- Monitor HTTP queue times
- Always log to stdout on Heroku

## 0.6.7
- Send HTTP_X_FORWARDED_FOR env var

## 0.6.6
- Add Appsignal.add_exception

## 0.6.5
- Fix bug where fast requests are tracked with wrong action

## 0.6.4
- More comprehensive debug logging

## 0.6.3
- Use a mutex around access to the aggregator
- Bugfix for accessing connection config in Rails 3.0
- Add Appsignal.tag_request
- Only warn if there are duplicate push keys

## 0.6.2
- Bugfix in backtrace cleaner usage for Rails 4

## 0.6.1
- Bugfix in Capistrano integration

## 0.6.0
- Support for Rails 4
- Data that's posted to AppSignal is now gzipped
- Add Appsignal.send_exception and Appsignal.listen_for_exception
- We now us the Rails backtrace cleaner

## 0.5.5
- Fix minor bug

## 0.5.4
- Debug option in config to get detailed logging

## 0.5.3
- Fix minor bug

## 0.5.2
- General improvements to the Rails generator
- Log to STDOUT if writing to log/appsignal.log is not possible (Heroku)
- Handle the last transactions before the rails process shuts down
- Require 'erb' to enable dynamic config<|MERGE_RESOLUTION|>--- conflicted
+++ resolved
@@ -1,18 +1,15 @@
 # Changelog
 
-<<<<<<< HEAD
 # 3.0.0
-
 - Drop Ruby 1.9 support. PR #683, #682
 - Use Module.prepend for all gem integrations. Fixes #603 in combination with
   other gems that provide instrumentation for gems. PR #683
 - Remove deprecated integrations, classes, methods and arguments. PR #685
-=======
+
 # 2.11.5
 - Add more detailed logging to finish_event calls when the event is unknown, so
   we know what event is being tried to finish. Commit
   c888a04d1b9ac947652b29c111c650fb5a5cf71c
->>>>>>> b61e0ae8
 
 # 2.11.4
 - Support Ruby 3.0 for Object method instrumentation with keyword arguments
