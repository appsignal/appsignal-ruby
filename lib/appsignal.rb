raise 'This appsignal gem only works with rails' unless defined?(Rails)

module Appsignal
  class << self
    attr_accessor :subscriber

    # Convenience method for pushing a transaction straight to Appsignal,
    # skipping the queue.
    #
    # @return [ Boolean ] If successful or not
    #
    # @since 0.5.0
    def push(transaction)
    end

<<<<<<< HEAD
    # Convenience method for adding a transaction to the queue. This queue is
    # managed and is periodically pushed to Appsignal.
    #
    # @return [ true ] True.
    #
    # @since 0.5.0
    def enqueue(transaction)
      agent.enqueue(transaction)
=======
    def logger
      if Rails.root
        @logger ||= Logger.new("#{Rails.root}/log/appsignal.log").tap do |l|
          l.level = Logger::INFO
        end
      end
>>>>>>> 455326ef
    end

    def transactions
      @transactions ||= {}
    end

    def agent
      @agent ||= Appsignal::Agent.new
    end

    def logger
      @logger ||= Logger.new("#{Rails.root}/log/appsignal.log").tap do |l|
        l.level = Logger::INFO
      end
    end

    def config
      @config ||= Appsignal::Config.new(Rails.root, Rails.env).load
    end

    def post_processing_middleware
      @post_processing_chain ||= PostProcessor.default_middleware
      yield @post_processing_chain if block_given?
      @post_processing_chain
    end

    def active?
      config && config[:active] == true
    end

  end
end

require 'appsignal/agent'
require 'appsignal/aggregator'
require 'appsignal/auth_check'
require 'appsignal/cli'
require 'appsignal/config'
require 'appsignal/exception_notification'
require 'appsignal/listener'
require 'appsignal/marker'
require 'appsignal/middleware'
require 'appsignal/railtie'
require 'appsignal/transaction'
require 'appsignal/transmitter'
require 'appsignal/version'<|MERGE_RESOLUTION|>--- conflicted
+++ resolved
@@ -13,7 +13,6 @@
     def push(transaction)
     end
 
-<<<<<<< HEAD
     # Convenience method for adding a transaction to the queue. This queue is
     # managed and is periodically pushed to Appsignal.
     #
@@ -22,14 +21,6 @@
     # @since 0.5.0
     def enqueue(transaction)
       agent.enqueue(transaction)
-=======
-    def logger
-      if Rails.root
-        @logger ||= Logger.new("#{Rails.root}/log/appsignal.log").tap do |l|
-          l.level = Logger::INFO
-        end
-      end
->>>>>>> 455326ef
     end
 
     def transactions
@@ -41,8 +32,10 @@
     end
 
     def logger
-      @logger ||= Logger.new("#{Rails.root}/log/appsignal.log").tap do |l|
-        l.level = Logger::INFO
+      if Rails.root
+        @logger ||= Logger.new("#{Rails.root}/log/appsignal.log").tap do |l|
+          l.level = Logger::INFO
+        end
       end
     end
 
