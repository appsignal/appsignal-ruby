--- conflicted
+++ resolved
@@ -97,18 +97,13 @@
 
     def send_exception(exception, tags=nil)
       return if !active? || is_ignored_exception?(exception)
-<<<<<<< HEAD
-      transaction = Appsignal::Transaction.create(SecureRandom.uuid, ENV.to_hash)
-=======
       unless exception.is_a?(Exception)
         logger.error('Can\'t send exception, given value is not an exception')
         return
       end
-      transaction = Appsignal::Transaction.create(SecureRandom.uuid, ENV)
+      transaction = Appsignal::Transaction.create(SecureRandom.uuid, ENV.to_hash)
+      transaction.set_tags(tags) if tags
       transaction.add_exception(exception)
->>>>>>> 0006a3fc
-      transaction.set_tags(tags) if tags
-      transaction.set_error(exception)
       Appsignal::Transaction.complete_current!
     end
 
