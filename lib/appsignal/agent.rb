--- conflicted
+++ resolved
@@ -36,12 +36,7 @@
         handle_result transmitter.transmit(current_aggregator.post_processed_queue!)
       rescue Exception => ex
         Appsignal.logger.error "#{ex.class} while sending queue: #{ex.message}"
-<<<<<<< HEAD
-        Appsignal.logger.error ex.backtrace.join("\n")
-        stop_logging
-=======
         Appsignal.logger.error ex.backtrace.join('\n')
->>>>>>> ef14645b
       end
     end
 
@@ -91,13 +86,5 @@
       end
     end
 
-<<<<<<< HEAD
-    def stop_logging
-      Appsignal.logger.info("Disengaging the agent")
-      ActiveSupport::Notifications.unsubscribe(Appsignal.subscriber)
-      Thread.kill(@thread)
-    end
-=======
->>>>>>> ef14645b
   end
 end