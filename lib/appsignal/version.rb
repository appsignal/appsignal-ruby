--- conflicted
+++ resolved
@@ -1,7 +1,3 @@
 module Appsignal
-<<<<<<< HEAD
-  VERSION = '0.8.9'
-=======
   VERSION = '0.8.10'
->>>>>>> 8a52cb17
 end