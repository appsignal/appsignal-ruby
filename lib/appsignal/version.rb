module Appsignal
<<<<<<< HEAD
  VERSION = '0.8.8.beta.1'
=======
  VERSION = '0.8.8'
>>>>>>> 59dbeaac
end<|MERGE_RESOLUTION|>--- conflicted
+++ resolved
@@ -1,7 +1,3 @@
 module Appsignal
-<<<<<<< HEAD
-  VERSION = '0.8.8.beta.1'
-=======
   VERSION = '0.8.8'
->>>>>>> 59dbeaac
 end