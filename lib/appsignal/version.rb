module Appsignal
<<<<<<< HEAD
  VERSION = '0.5.4'
=======
  VERSION = '0.5.5'
>>>>>>> 1ba38ab8
end<|MERGE_RESOLUTION|>--- conflicted
+++ resolved
@@ -1,7 +1,3 @@
 module Appsignal
-<<<<<<< HEAD
-  VERSION = '0.5.4'
-=======
   VERSION = '0.5.5'
->>>>>>> 1ba38ab8
 end