--- conflicted
+++ resolved
@@ -80,7 +80,6 @@
         @kind = BACKGROUND_JOB
         set_background_queue_start
       end
-<<<<<<< HEAD
       Appsignal::Extension.set_transaction_basedata(
         request_id,
         kind,
@@ -96,6 +95,7 @@
 
     def set_error(error)
       return unless error
+      Appsignal.logger.debug("Adding #{ex.class.name} to transaction: #{request_id}")
       Appsignal::Extension.set_transaction_error(
         request_id,
         error.class.name,
@@ -119,45 +119,6 @@
         rescue JSON::GeneratorError=>e
           Appsignal.logger.error("JSON generate error (#{e.message}) for '#{data.inspect}'")
         end
-=======
-      @kind = 'http_request'
-      set_http_queue_start
-    end
-
-    def set_perform_job_event(event)
-      return unless event && event.payload
-      @process_action_event = event.dup
-      @action = "#{@process_action_event.payload[:class]}##{@process_action_event.payload[:method]}"
-      @kind = 'background_job'
-      set_background_queue_start
-    end
-
-    def add_event(event)
-      @events << event unless @paused == true
-    end
-
-    def add_exception(ex=nil)
-      return unless ex
-      Appsignal.logger.debug("Adding #{ex.class.name} to transaction: #{request_id}")
-      @time = Time.now.utc.to_f
-      @exception = {
-        :exception  => ex.class.name,
-        :message    => ex.message,
-        :backtrace  => clean_backtrace(ex)
-      }
-    end
-
-    def exception?
-      exception.any?
-    end
-
-    def clean_backtrace(exception)
-      return [] unless exception.backtrace.is_a?(Array)
-      if defined?(::Rails)
-        ::Rails.backtrace_cleaner.clean(exception.backtrace, nil)
-      else
-        exception.backtrace
->>>>>>> 99418a9b
       end
     end
     alias_method :add_exception, :set_error
