require "json"

module Appsignal
  class Transaction
    HTTP_REQUEST   = "http_request".freeze
    BACKGROUND_JOB = "background_job".freeze
    ACTION_CABLE   = "action_cable".freeze
    FRONTEND       = "frontend".freeze
    BLANK          = "".freeze

    # Based on what Rails uses + some variables we'd like to show
    ENV_METHODS = %w(
      CONTENT_LENGTH AUTH_TYPE GATEWAY_INTERFACE
      PATH_TRANSLATED REMOTE_HOST REMOTE_IDENT REMOTE_USER REMOTE_ADDR
      REQUEST_METHOD SERVER_NAME SERVER_PORT SERVER_PROTOCOL REQUEST_URI
      PATH_INFO

      HTTP_X_REQUEST_START HTTP_X_MIDDLEWARE_START HTTP_X_QUEUE_START
      HTTP_X_QUEUE_TIME HTTP_X_HEROKU_QUEUE_WAIT_TIME HTTP_X_APPLICATION_START
      HTTP_ACCEPT HTTP_ACCEPT_CHARSET HTTP_ACCEPT_ENCODING HTTP_ACCEPT_LANGUAGE
      HTTP_CACHE_CONTROL HTTP_CONNECTION HTTP_USER_AGENT HTTP_FROM
      HTTP_NEGOTIATE HTTP_PRAGMA HTTP_REFERER HTTP_X_FORWARDED_FOR
      HTTP_CLIENT_IP HTTP_RANGE HTTP_X_AUTH_TOKEN
    ).freeze

    class << self
      def create(id, namespace, request, options = {})
        # Allow middleware to force a new transaction
        if options.include?(:force) && options[:force]
          Thread.current[:appsignal_transaction] = nil
        end

        # Check if we already have a running transaction
        if Thread.current[:appsignal_transaction] != nil
          # Log the issue and return the current transaction
          Appsignal.logger.debug "Trying to start new transaction with id " \
            "'#{id}', but a transaction with id '#{current.transaction_id}' " \
            "is already running. Using transaction '#{current.transaction_id}'."

          # Return the current (running) transaction
          current
        else
          # Otherwise, start a new transaction
          Thread.current[:appsignal_transaction] = Appsignal::Transaction.new(id, namespace, request, options)
        end
      end

      def current
        Thread.current[:appsignal_transaction] || NilTransaction.new
      end

      def complete_current!
        current.complete
      rescue => e
        Appsignal.logger.error("Failed to complete transaction ##{current.transaction_id}. #{e.message}")
      ensure
        Thread.current[:appsignal_transaction] = nil
      end

      def garbage_collection_profiler
        @garbage_collection_profiler ||= Appsignal::GarbageCollectionProfiler.new
      end
    end

    attr_reader :ext, :transaction_id, :action, :namespace, :request, :paused, :tags, :options, :discarded

    # @!attribute params
    #   Attribute for parameters of the transaction.
    #
    #   When no parameters are set with {#params=} the parameters it will look
    #   for parameters on the {#request} environment.
    #
    #   The parameters set using {#params=} are leading over those extracted
    #   from a request's environment.
    #
    #   @return [Hash]
    attr_writer :params

    def initialize(transaction_id, namespace, request, options = {})
      @transaction_id = transaction_id
      @action = nil
      @namespace = namespace
      @request = request
      @paused = false
      @discarded = false
      @tags = {}
      @store = Hash.new({})
      @options = options
      @options[:params_method] ||= :params

      @ext = Appsignal::Extension.start_transaction(
        @transaction_id,
        @namespace,
        self.class.garbage_collection_profiler.total_time
      )
    end

    def nil_transaction?
      false
    end

    def complete
      if discarded?
        Appsignal.logger.debug "Skipping transaction '#{transaction_id}' " \
          "because it was manually discarded."
        return
      end
      if @ext.finish(self.class.garbage_collection_profiler.total_time)
        sample_data
      end
      @ext.complete
    end

    def pause!
      @paused = true
    end

    def resume!
      @paused = false
    end

    def paused?
      @paused == true
    end

    def discard!
      @discarded = true
    end

    def restore!
      @discarded = false
    end

    def discarded?
      @discarded == true
    end

    def store(key)
      @store[key]
    end

    def params
      return @params if defined?(@params)
      request_params
    end

    # Set tags on the transaction.
    #
    # @param given_tags [Hash] Collection of tags.
    # @option given_tags [String, Symbol, Integer] :any
    #   The name of the tag as a Symbol.
    # @option given_tags [String, Symbol, Integer] "any"
    #   The name of the tag as a String.
    # @return [void]
    #
    # @see Appsignal.tag_request
    # @see http://docs.appsignal.com/ruby/instrumentation/tagging.html
    #   Tagging guide
    def set_tags(given_tags = {})
      @tags.merge!(given_tags)
    end

    # Set an action name for the transaction.
    #
    # An action name is used to identify the location of a certain sample;
    # error and performance issues.
    #
    # @param action [String] the action name to set.
    # @return [void]
    # @see Appsignal.set_action
    # @see #set_action_if_nil
    # @since 2.2.0
    def set_action(action)
      return unless action
      @action = action
      @ext.set_action(action)
    end

    # Set an action name only if there is no current action set.
    #
    # Commonly used by AppSignal integrations so that they don't override
    # custom action names.
    #
    # @example
    #   Appsignal.set_action("foo")
    #   Appsignal.set_action_if_nil("bar")
    #   # Transaction action will be "foo"
    #
    # @param action [String]
    # @return [void]
    # @see #set_action
    # @since 2.2.0
    def set_action_if_nil(action)
      return if @action
      set_action(action)
    end

    # Set the namespace for this transaction.
    #
    # Useful to split up parts of an application into certain namespaces. For
    # example: http requests, background jobs and administration panel
    # controllers.
    #
    # Note: The "http_request" namespace gets transformed on AppSignal.com to
    # "Web" and "background_job" gets transformed to "Background".
    #
    # @example
    #   transaction.set_action("admin")
    #
    # @param namespace [String] namespace name to use for this transaction.
    # @return [void]
    # @since 2.2.0
    def set_namespace(namespace)
      return unless namespace
      @namespace = namespace
      @ext.set_namespace(namespace)
    end

    def set_http_or_background_action(from = request.params)
      return unless from
      group_and_action = [
        from[:controller] || from[:class],
        from[:action] || from[:method]
      ]
      set_action(group_and_action.compact.join("#"))
    end

    def set_queue_start(start)
      return unless start
      @ext.set_queue_start(start)
    rescue RangeError
      Appsignal.logger.warn("Queue start value #{start} is too big")
    end

    def set_http_or_background_queue_start
      if namespace == HTTP_REQUEST
        set_queue_start(http_queue_start)
      elsif namespace == BACKGROUND_JOB
        set_queue_start(background_queue_start)
      end
    end

    def set_params(params)
      @params = params
    end

    def set_metadata(key, value)
      return unless key && value
      @ext.set_metadata(key, value)
    end

    def set_sample_data(key, data)
      return unless key && data && (data.is_a?(Array) || data.is_a?(Hash))
      @ext.set_sample_data(
        key.to_s,
        Appsignal::Utils.data_generate(data)
      )
    rescue RuntimeError => e
      Appsignal.logger.error("Error generating data (#{e.class}: #{e.message}) for '#{data.inspect}'")
    end

    def sample_data
      {
        :params       => sanitized_params,
        :environment  => sanitized_environment,
        :session_data => sanitized_session_data,
        :metadata     => metadata,
        :tags         => sanitized_tags
      }.each do |key, data|
        set_sample_data(key, data)
      end
    end

    def set_error(error)
      return unless error
      return unless Appsignal.active?

      backtrace = cleaned_backtrace(error.backtrace)
      @ext.set_error(
        error.class.name,
        error.message.to_s,
        backtrace ? Appsignal::Utils.data_generate(backtrace) : Appsignal::Extension.data_array_new
      )
    end
    alias_method :add_exception, :set_error

    def start_event
      @ext.start_event(self.class.garbage_collection_profiler.total_time)
    end

    def finish_event(name, title, body, body_format = Appsignal::EventFormatter::DEFAULT)
      @ext.finish_event(
        name,
        title || BLANK,
        body || BLANK,
        body_format || Appsignal::EventFormatter::DEFAULT,
        self.class.garbage_collection_profiler.total_time
      )
    end

    def record_event(name, title, body, duration, body_format = Appsignal::EventFormatter::DEFAULT)
      @ext.record_event(
        name,
        title || BLANK,
        body || BLANK,
        body_format || Appsignal::EventFormatter::DEFAULT,
        duration,
        self.class.garbage_collection_profiler.total_time
      )
    end

    def instrument(name, title = nil, body = nil, body_format = Appsignal::EventFormatter::DEFAULT)
      start_event
      yield if block_given?
    ensure
      finish_event(name, title, body, body_format)
    end

    def to_h
      JSON.parse(@ext.to_json)
    end
    alias_method :to_hash, :to_h

    class GenericRequest
      attr_reader :env

      def initialize(env)
        @env = env
      end

      def params
        env[:params]
      end
    end

    private

    # Returns calculated background queue start time in milliseconds, based on
    # environment values.
    #
    # @return [nil] if no {#environment} is present.
    # @return [nil] if there is no `:queue_start` in the {#environment}.
    # @return [Integer]
    def background_queue_start
      env = environment
      return unless env
      queue_start = env[:queue_start]
      return unless queue_start

      (queue_start.to_f * 1000.0).to_i
    end

    # Returns HTTP queue start time in milliseconds.
    #
    # @return [nil] if no queue start time is found.
    # @return [nil] if begin time is too low to be plausible.
    # @return [Integer] queue start in milliseconds.
    def http_queue_start
      env = environment
      return unless env
      env_var = env["HTTP_X_QUEUE_START".freeze] || env["HTTP_X_REQUEST_START".freeze]
      return unless env_var
      cleaned_value = env_var.tr("^0-9".freeze, "".freeze)
      return if cleaned_value.empty?

      value = cleaned_value.to_i
      if value > 4_102_441_200_000
        # Value is in microseconds. Transform to milliseconds.
        value / 1_000
      elsif value < 946_681_200_000
        # Value is too low to be plausible
        nil
      else
        # Value is in milliseconds
        value
      end
    end

    def sanitized_params
      return unless Appsignal.config[:send_params]
<<<<<<< HEAD

      params =
        if @params
          # Using manually set parameters, using `#set_params`.
          @params
        else
          fetch_params_from_request
        end
=======
>>>>>>> 6740bfd1

      Appsignal::Utils::ParamsSanitizer.sanitize params, sanitize_parameters_options
    end

    def fetch_params_from_request
      return unless request.respond_to?(options[:params_method])

      begin
        request.send options[:params_method]
      rescue => e
        # Getting params from the request has been know to fail.
        Appsignal.logger.debug "Exception while getting params: #{e}"
        nil
      end
    end

    def sanitize_parameters_options
      {}.tap do |options|
        if Appsignal.config[:filter_parameters]
          options[:filter_parameters] = Appsignal.config[:filter_parameters]
        end
      end
    end

    def request_params
      return unless request.respond_to?(options[:params_method])

      begin
        request.send options[:params_method]
      rescue => e
        # Getting params from the request has been know to fail.
        Appsignal.logger.debug "Exception while getting params: #{e}"
        nil
      end
    end

    # Returns sanitized environment for a transaction.
    #
    # The environment of a transaction can contain a lot of information, not
    # all of it useful for debugging.
    #
    # Only the values from the keys specified in {ENV_METHODS} are returned.
    #
    # @return [nil] if no environment is present.
    # @return [Hash<String, Object>]
    def sanitized_environment
      env = environment
      return if env.empty?

      {}.tap do |out|
        ENV_METHODS.each do |key|
          out[key] = env[key] if env[key]
        end
      end
    end

    # Returns sanitized session data.
    #
    # The session data is sanitized by the {Appsignal::Utils::ParamsSanitizer}.
    #
    # @return [nil] if `:skip_session_data` config is set to `true`.
    # @return [nil] if the {#request} object doesn't respond to `#session`.
    # @return [nil] if the {#request} session data is `nil`.
    # @return [Hash<String, Object>]
    def sanitized_session_data
      return if Appsignal.config[:skip_session_data] ||
          !request.respond_to?(:session)
      session = request.session
      return unless session

      Appsignal::Utils::ParamsSanitizer.sanitize(session.to_hash)
    end

    # Returns metadata from the environment.
    #
    # @return [nil] if no `:metadata` key is present in the {#environment}.
    # @return [Hash<String, Object>]
    def metadata
      environment[:metadata]
    end

    # Returns the environment for a transaction.
    #
    # Returns an empty Hash when the {#request} object doesn't listen to the
    # `#env` method or the `#env` is nil.
    #
    # @return [Hash<String, Object>]
    def environment
      return {} unless request.respond_to?(:env)
      return {} unless request.env

      request.env
    end

    # Only keep tags if they meet the following criteria:
    # * Key is a symbol or string with less then 100 chars
    # * Value is a symbol or string with less then 100 chars
    # * Value is an integer
    def sanitized_tags
      @tags.select do |k, v|
        (k.is_a?(Symbol) || k.is_a?(String) && k.length <= 100) &&
          (((v.is_a?(Symbol) || v.is_a?(String)) && v.length <= 100) || v.is_a?(Integer))
      end
    end

    def cleaned_backtrace(backtrace)
      if defined?(::Rails) && backtrace
        ::Rails.backtrace_cleaner.clean(backtrace, nil)
      else
        backtrace
      end
    end

    # Stub that is returned by {Transaction.current} if there is no current
    # transaction, so that it's still safe to call methods on it if there is no
    # current transaction.
    class NilTransaction
      def method_missing(m, *args, &block)
      end

      # Instrument should still yield
      def instrument(*_args)
        yield
      end

      def nil_transaction?
        true
      end
    end
  end
end<|MERGE_RESOLUTION|>--- conflicted
+++ resolved
@@ -378,17 +378,6 @@
 
     def sanitized_params
       return unless Appsignal.config[:send_params]
-<<<<<<< HEAD
-
-      params =
-        if @params
-          # Using manually set parameters, using `#set_params`.
-          @params
-        else
-          fetch_params_from_request
-        end
-=======
->>>>>>> 6740bfd1
 
       Appsignal::Utils::ParamsSanitizer.sanitize params, sanitize_parameters_options
     end
