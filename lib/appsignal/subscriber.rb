--- conflicted
+++ resolved
@@ -33,13 +33,9 @@
 
     def start(name, id, payload)
       return unless transaction = Appsignal::Transaction.current
-<<<<<<< HEAD
 
+      return if transaction.paused?
       Appsignal::Extension.start_event(transaction.request_id)
-=======
-      return if transaction.paused?
-      Appsignal::Native.start_event(transaction.request_id)
->>>>>>> 12049383
     end
 
     def finish(name, id, payload)
