--- conflicted
+++ resolved
@@ -1,8 +1,4 @@
-<<<<<<< HEAD
-require 'delegate'
-=======
 require 'forwardable'
->>>>>>> 455326ef
 
 module Appsignal
   class TransactionFormatter < SimpleDelegator
