source 'https://rubygems.org'

<<<<<<< HEAD
gem 'rails', '~> 6.0.0.rc.1'
=======
gem 'rails', '~> 6.0.0'
>>>>>>> dc9fdfcb

gemspec :path => '../'<|MERGE_RESOLUTION|>--- conflicted
+++ resolved
@@ -1,9 +1,5 @@
 source 'https://rubygems.org'
 
-<<<<<<< HEAD
-gem 'rails', '~> 6.0.0.rc.1'
-=======
 gem 'rails', '~> 6.0.0'
->>>>>>> dc9fdfcb
 
 gemspec :path => '../'