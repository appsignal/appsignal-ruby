# DO NOT EDIT
# This is a generated file by the `rake ship` family of tasks in the
# appsignal-agent repository.
# Modifications to this file will be overwritten with the next agent release.
---
<<<<<<< HEAD
version: 47ac554
=======
version: '7376537'
>>>>>>> 54a32dee
mirrors:
- https://appsignal-agent-releases.global.ssl.fastly.net
- https://d135dj0rjqvssy.cloudfront.net
triples:
  x86_64-darwin:
    static:
<<<<<<< HEAD
      checksum: 52cdfe983b2ca185fa77040f895a4deeb5b3762a1ae8a74a1898112347005459
      filename: appsignal-x86_64-darwin-all-static.tar.gz
    dynamic:
      checksum: 3adffa45749d17594225ce1cf428b50522685aae894ca7c29433b36e1e4f340a
      filename: appsignal-x86_64-darwin-all-dynamic.tar.gz
  universal-darwin:
    static:
      checksum: 52cdfe983b2ca185fa77040f895a4deeb5b3762a1ae8a74a1898112347005459
      filename: appsignal-x86_64-darwin-all-static.tar.gz
    dynamic:
      checksum: 3adffa45749d17594225ce1cf428b50522685aae894ca7c29433b36e1e4f340a
      filename: appsignal-x86_64-darwin-all-dynamic.tar.gz
  aarch64-darwin:
    static:
      checksum: cece9b717ef39bd61326b083c79539b813f8967da327fa9f9398e58e6b27ee62
      filename: appsignal-aarch64-darwin-all-static.tar.gz
    dynamic:
      checksum: 2a88453c6eb8496c356081cc615762979e1d711525c31ef518caac637e8773ce
      filename: appsignal-aarch64-darwin-all-dynamic.tar.gz
  arm64-darwin:
    static:
      checksum: cece9b717ef39bd61326b083c79539b813f8967da327fa9f9398e58e6b27ee62
      filename: appsignal-aarch64-darwin-all-static.tar.gz
    dynamic:
      checksum: 2a88453c6eb8496c356081cc615762979e1d711525c31ef518caac637e8773ce
      filename: appsignal-aarch64-darwin-all-dynamic.tar.gz
  arm-darwin:
    static:
      checksum: cece9b717ef39bd61326b083c79539b813f8967da327fa9f9398e58e6b27ee62
      filename: appsignal-aarch64-darwin-all-static.tar.gz
    dynamic:
      checksum: 2a88453c6eb8496c356081cc615762979e1d711525c31ef518caac637e8773ce
      filename: appsignal-aarch64-darwin-all-dynamic.tar.gz
  aarch64-linux:
    static:
      checksum: a3d2029f8cfa1942c3bfa8e9fcda60545f44cef73bc7212f17e3b76b521b1a5f
      filename: appsignal-aarch64-linux-all-static.tar.gz
    dynamic:
      checksum: 2c17697dbd2db7862b124ad3d40dd43bf0e0eeddae13891ee735158a7a41cee5
      filename: appsignal-aarch64-linux-all-dynamic.tar.gz
  i686-linux:
    static:
      checksum: 1c8e9ce9a64f4a569e542252f61497b4c4f2887d410cd118569a56f34363bde4
      filename: appsignal-i686-linux-all-static.tar.gz
    dynamic:
      checksum: 4a8bb81b09cd4843cc97d554a73bfeefeeb4c54d23854546b75c53f9626c4a0a
      filename: appsignal-i686-linux-all-dynamic.tar.gz
  x86-linux:
    static:
      checksum: 1c8e9ce9a64f4a569e542252f61497b4c4f2887d410cd118569a56f34363bde4
      filename: appsignal-i686-linux-all-static.tar.gz
    dynamic:
      checksum: 4a8bb81b09cd4843cc97d554a73bfeefeeb4c54d23854546b75c53f9626c4a0a
      filename: appsignal-i686-linux-all-dynamic.tar.gz
  x86_64-linux:
    static:
      checksum: 4f2ff323ea9bc923bfcae9c01e06c895bae26f5a40b2279036360d01e0c78b62
      filename: appsignal-x86_64-linux-all-static.tar.gz
    dynamic:
      checksum: 03e7f1aa08175bac7e43d3da1cc4f30a6f3b7c6115c7f6c2be3e3fc545314ce3
      filename: appsignal-x86_64-linux-all-dynamic.tar.gz
  x86_64-linux-musl:
    static:
      checksum: 2a3014f548890e23b80e363f9243fb633230c7f695df0d81f2dd5e88ab79261a
      filename: appsignal-x86_64-linux-musl-all-static.tar.gz
    dynamic:
      checksum: 38e8a8558233da1149dfa623fb8daff6f8388776ba295cb4fccb87a134ff98ae
      filename: appsignal-x86_64-linux-musl-all-dynamic.tar.gz
  x86_64-freebsd:
    static:
      checksum: e27a927ee86b64fba487a85ee72d30a3d80f6c48ffb9d3e70bb36a78f63b555e
      filename: appsignal-x86_64-freebsd-all-static.tar.gz
    dynamic:
      checksum: e10a52361f7e8f912d594e70734f8f31e2ed5b0d8a65e89d4d0d0ce30a983107
      filename: appsignal-x86_64-freebsd-all-dynamic.tar.gz
  amd64-freebsd:
    static:
      checksum: e27a927ee86b64fba487a85ee72d30a3d80f6c48ffb9d3e70bb36a78f63b555e
      filename: appsignal-x86_64-freebsd-all-static.tar.gz
    dynamic:
      checksum: e10a52361f7e8f912d594e70734f8f31e2ed5b0d8a65e89d4d0d0ce30a983107
=======
      checksum: 108f022d9def20cea03aae52f9c07e8f35ef64a2c046edaad01a38966e1e45a7
      filename: appsignal-x86_64-darwin-all-static.tar.gz
    dynamic:
      checksum: da1ed61e3a2b3b0aac3557dfa1d394d3cfaa06dd1c523800b3aa4036f603d6dd
      filename: appsignal-x86_64-darwin-all-dynamic.tar.gz
  universal-darwin:
    static:
      checksum: 108f022d9def20cea03aae52f9c07e8f35ef64a2c046edaad01a38966e1e45a7
      filename: appsignal-x86_64-darwin-all-static.tar.gz
    dynamic:
      checksum: da1ed61e3a2b3b0aac3557dfa1d394d3cfaa06dd1c523800b3aa4036f603d6dd
      filename: appsignal-x86_64-darwin-all-dynamic.tar.gz
  aarch64-darwin:
    static:
      checksum: 0eacd24a3a053f2f80c8c7aeb7fafa9e851588ddbe798de8f40277b77e2819d5
      filename: appsignal-aarch64-darwin-all-static.tar.gz
    dynamic:
      checksum: ef50dbb8f69ce25bc9d6145df2df71e105c7c48a66b42005f5529d5671b9618e
      filename: appsignal-aarch64-darwin-all-dynamic.tar.gz
  arm64-darwin:
    static:
      checksum: 0eacd24a3a053f2f80c8c7aeb7fafa9e851588ddbe798de8f40277b77e2819d5
      filename: appsignal-aarch64-darwin-all-static.tar.gz
    dynamic:
      checksum: ef50dbb8f69ce25bc9d6145df2df71e105c7c48a66b42005f5529d5671b9618e
      filename: appsignal-aarch64-darwin-all-dynamic.tar.gz
  arm-darwin:
    static:
      checksum: 0eacd24a3a053f2f80c8c7aeb7fafa9e851588ddbe798de8f40277b77e2819d5
      filename: appsignal-aarch64-darwin-all-static.tar.gz
    dynamic:
      checksum: ef50dbb8f69ce25bc9d6145df2df71e105c7c48a66b42005f5529d5671b9618e
      filename: appsignal-aarch64-darwin-all-dynamic.tar.gz
  aarch64-linux:
    static:
      checksum: e45c227bf87d855e0a94d3fcb42a96a4140458f796c67865c650ef3ff1275c57
      filename: appsignal-aarch64-linux-all-static.tar.gz
    dynamic:
      checksum: 36468b88d52d5a9bf139bf6bc58ecf1726691b3e5897d531f3ed444a839366e0
      filename: appsignal-aarch64-linux-all-dynamic.tar.gz
  i686-linux:
    static:
      checksum: 52a6e693650710f1a8b2b389d4a3dc7194069a4eb507b02b068e05f60b92e790
      filename: appsignal-i686-linux-all-static.tar.gz
    dynamic:
      checksum: 5365cff91857b87522a524a8e7ba3c19ea2306d4b0b5ea994afd18bdece4e414
      filename: appsignal-i686-linux-all-dynamic.tar.gz
  x86-linux:
    static:
      checksum: 52a6e693650710f1a8b2b389d4a3dc7194069a4eb507b02b068e05f60b92e790
      filename: appsignal-i686-linux-all-static.tar.gz
    dynamic:
      checksum: 5365cff91857b87522a524a8e7ba3c19ea2306d4b0b5ea994afd18bdece4e414
      filename: appsignal-i686-linux-all-dynamic.tar.gz
  x86_64-linux:
    static:
      checksum: 8ee5443ca68a3cbac7b63a079bfd734fffd84dbdeab1b9fae7379d7da544d096
      filename: appsignal-x86_64-linux-all-static.tar.gz
    dynamic:
      checksum: 46c4597cc9cefea80e0a8105998125308dbdfba52939c5bdd8685cbe7493df99
      filename: appsignal-x86_64-linux-all-dynamic.tar.gz
  x86_64-linux-musl:
    static:
      checksum: 4e01355da3a638bf1fefda47786323eb76345a49e77afab42d79df8510f52e07
      filename: appsignal-x86_64-linux-musl-all-static.tar.gz
    dynamic:
      checksum: 33d98d3c11670d92ed51df76f30c6024204a2d8d258df5745b50b6319751b377
      filename: appsignal-x86_64-linux-musl-all-dynamic.tar.gz
  x86_64-freebsd:
    static:
      checksum: 6ba022dc3c66b3ff53316ef55b4841e329dc84c0c585dcd87314bcd9ffae9aab
      filename: appsignal-x86_64-freebsd-all-static.tar.gz
    dynamic:
      checksum: cdce0bf8a9eb0b8496904594a282c58f6c295b1e7c521ed3e4146ea73fb09b0d
      filename: appsignal-x86_64-freebsd-all-dynamic.tar.gz
  amd64-freebsd:
    static:
      checksum: 6ba022dc3c66b3ff53316ef55b4841e329dc84c0c585dcd87314bcd9ffae9aab
      filename: appsignal-x86_64-freebsd-all-static.tar.gz
    dynamic:
      checksum: cdce0bf8a9eb0b8496904594a282c58f6c295b1e7c521ed3e4146ea73fb09b0d
>>>>>>> 54a32dee
      filename: appsignal-x86_64-freebsd-all-dynamic.tar.gz<|MERGE_RESOLUTION|>--- conflicted
+++ resolved
@@ -3,100 +3,13 @@
 # appsignal-agent repository.
 # Modifications to this file will be overwritten with the next agent release.
 ---
-<<<<<<< HEAD
-version: 47ac554
-=======
 version: '7376537'
->>>>>>> 54a32dee
 mirrors:
 - https://appsignal-agent-releases.global.ssl.fastly.net
 - https://d135dj0rjqvssy.cloudfront.net
 triples:
   x86_64-darwin:
     static:
-<<<<<<< HEAD
-      checksum: 52cdfe983b2ca185fa77040f895a4deeb5b3762a1ae8a74a1898112347005459
-      filename: appsignal-x86_64-darwin-all-static.tar.gz
-    dynamic:
-      checksum: 3adffa45749d17594225ce1cf428b50522685aae894ca7c29433b36e1e4f340a
-      filename: appsignal-x86_64-darwin-all-dynamic.tar.gz
-  universal-darwin:
-    static:
-      checksum: 52cdfe983b2ca185fa77040f895a4deeb5b3762a1ae8a74a1898112347005459
-      filename: appsignal-x86_64-darwin-all-static.tar.gz
-    dynamic:
-      checksum: 3adffa45749d17594225ce1cf428b50522685aae894ca7c29433b36e1e4f340a
-      filename: appsignal-x86_64-darwin-all-dynamic.tar.gz
-  aarch64-darwin:
-    static:
-      checksum: cece9b717ef39bd61326b083c79539b813f8967da327fa9f9398e58e6b27ee62
-      filename: appsignal-aarch64-darwin-all-static.tar.gz
-    dynamic:
-      checksum: 2a88453c6eb8496c356081cc615762979e1d711525c31ef518caac637e8773ce
-      filename: appsignal-aarch64-darwin-all-dynamic.tar.gz
-  arm64-darwin:
-    static:
-      checksum: cece9b717ef39bd61326b083c79539b813f8967da327fa9f9398e58e6b27ee62
-      filename: appsignal-aarch64-darwin-all-static.tar.gz
-    dynamic:
-      checksum: 2a88453c6eb8496c356081cc615762979e1d711525c31ef518caac637e8773ce
-      filename: appsignal-aarch64-darwin-all-dynamic.tar.gz
-  arm-darwin:
-    static:
-      checksum: cece9b717ef39bd61326b083c79539b813f8967da327fa9f9398e58e6b27ee62
-      filename: appsignal-aarch64-darwin-all-static.tar.gz
-    dynamic:
-      checksum: 2a88453c6eb8496c356081cc615762979e1d711525c31ef518caac637e8773ce
-      filename: appsignal-aarch64-darwin-all-dynamic.tar.gz
-  aarch64-linux:
-    static:
-      checksum: a3d2029f8cfa1942c3bfa8e9fcda60545f44cef73bc7212f17e3b76b521b1a5f
-      filename: appsignal-aarch64-linux-all-static.tar.gz
-    dynamic:
-      checksum: 2c17697dbd2db7862b124ad3d40dd43bf0e0eeddae13891ee735158a7a41cee5
-      filename: appsignal-aarch64-linux-all-dynamic.tar.gz
-  i686-linux:
-    static:
-      checksum: 1c8e9ce9a64f4a569e542252f61497b4c4f2887d410cd118569a56f34363bde4
-      filename: appsignal-i686-linux-all-static.tar.gz
-    dynamic:
-      checksum: 4a8bb81b09cd4843cc97d554a73bfeefeeb4c54d23854546b75c53f9626c4a0a
-      filename: appsignal-i686-linux-all-dynamic.tar.gz
-  x86-linux:
-    static:
-      checksum: 1c8e9ce9a64f4a569e542252f61497b4c4f2887d410cd118569a56f34363bde4
-      filename: appsignal-i686-linux-all-static.tar.gz
-    dynamic:
-      checksum: 4a8bb81b09cd4843cc97d554a73bfeefeeb4c54d23854546b75c53f9626c4a0a
-      filename: appsignal-i686-linux-all-dynamic.tar.gz
-  x86_64-linux:
-    static:
-      checksum: 4f2ff323ea9bc923bfcae9c01e06c895bae26f5a40b2279036360d01e0c78b62
-      filename: appsignal-x86_64-linux-all-static.tar.gz
-    dynamic:
-      checksum: 03e7f1aa08175bac7e43d3da1cc4f30a6f3b7c6115c7f6c2be3e3fc545314ce3
-      filename: appsignal-x86_64-linux-all-dynamic.tar.gz
-  x86_64-linux-musl:
-    static:
-      checksum: 2a3014f548890e23b80e363f9243fb633230c7f695df0d81f2dd5e88ab79261a
-      filename: appsignal-x86_64-linux-musl-all-static.tar.gz
-    dynamic:
-      checksum: 38e8a8558233da1149dfa623fb8daff6f8388776ba295cb4fccb87a134ff98ae
-      filename: appsignal-x86_64-linux-musl-all-dynamic.tar.gz
-  x86_64-freebsd:
-    static:
-      checksum: e27a927ee86b64fba487a85ee72d30a3d80f6c48ffb9d3e70bb36a78f63b555e
-      filename: appsignal-x86_64-freebsd-all-static.tar.gz
-    dynamic:
-      checksum: e10a52361f7e8f912d594e70734f8f31e2ed5b0d8a65e89d4d0d0ce30a983107
-      filename: appsignal-x86_64-freebsd-all-dynamic.tar.gz
-  amd64-freebsd:
-    static:
-      checksum: e27a927ee86b64fba487a85ee72d30a3d80f6c48ffb9d3e70bb36a78f63b555e
-      filename: appsignal-x86_64-freebsd-all-static.tar.gz
-    dynamic:
-      checksum: e10a52361f7e8f912d594e70734f8f31e2ed5b0d8a65e89d4d0d0ce30a983107
-=======
       checksum: 108f022d9def20cea03aae52f9c07e8f35ef64a2c046edaad01a38966e1e45a7
       filename: appsignal-x86_64-darwin-all-static.tar.gz
     dynamic:
@@ -178,5 +91,4 @@
       filename: appsignal-x86_64-freebsd-all-static.tar.gz
     dynamic:
       checksum: cdce0bf8a9eb0b8496904594a282c58f6c295b1e7c521ed3e4146ea73fb09b0d
->>>>>>> 54a32dee
       filename: appsignal-x86_64-freebsd-all-dynamic.tar.gz