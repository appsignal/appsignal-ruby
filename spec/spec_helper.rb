ENV['RAILS_ENV'] ||= 'test'
ENV['RACK_ENV'] ||= 'test'
ENV['PADRINO_ENV'] ||= 'test'

APPSIGNAL_SPEC_DIR = File.expand_path(File.dirname(__FILE__))
$LOAD_PATH.unshift(File.join(APPSIGNAL_SPEC_DIR, 'support/stubs'))

Bundler.require :default
require 'rack'
require 'rspec'
require 'pry'
require 'timecop'
require 'webmock/rspec'

Dir[File.join(APPSIGNAL_SPEC_DIR, 'support/helpers', '*.rb')].each do |f|
  require f
end
if DependencyHelper.rails_present?
  Dir[File.join(DirectoryHelper.support_dir, 'rails', '*.rb')].each do |f|
    require f
  end
end
require 'appsignal'

puts "Running specs in #{RUBY_VERSION} on #{RUBY_PLATFORM}\n\n"

# Add way to clear subscribers between specs
module ActiveSupport
  module Notifications
    class Fanout
      def clear_subscribers
        @subscribers.clear
        @listeners_for.clear
      end
    end
  end
end

RSpec.configure do |config|
  config.include DirectoryHelper
  config.include StdStreamsHelper
  config.include ConfigHelpers
  config.include EnvHelpers
  config.include NotificationHelpers
  config.include TimeHelpers
  config.include TransactionHelpers
<<<<<<< HEAD
  config.extend DependencyHelper
=======
  config.include ApiRequestHelper
>>>>>>> ff93642d

  config.before :all do
    FileUtils.rm_rf(tmp_dir)
    FileUtils.mkdir_p(tmp_dir)

    # Use modifiable SYSTEM_TMP_DIR
    Appsignal::Config.send :remove_const, :SYSTEM_TMP_DIR
    Appsignal::Config.send :const_set, :SYSTEM_TMP_DIR,
      File.join(tmp_dir, 'system-tmp')
  end

  config.before do
    ENV['RAILS_ENV'] = 'test'
    ENV['PADRINO_ENV'] = 'test'

    # Clean environment
    ENV.keys.select { |key| key.start_with?('APPSIGNAL_') }.each do |key|
      ENV[key] = nil
    end
  end

  config.after do
    Thread.current[:appsignal_transaction] = nil
  end

  config.after :all do
    ActiveSupport::Notifications.notifier.clear_subscribers
    FileUtils.rm_f(File.join(project_fixture_path, 'log/appsignal.log'))
    Appsignal.config = nil
    Appsignal.logger = nil
  end
end<|MERGE_RESOLUTION|>--- conflicted
+++ resolved
@@ -44,11 +44,8 @@
   config.include NotificationHelpers
   config.include TimeHelpers
   config.include TransactionHelpers
-<<<<<<< HEAD
+  config.include ApiRequestHelper
   config.extend DependencyHelper
-=======
-  config.include ApiRequestHelper
->>>>>>> ff93642d
 
   config.before :all do
     FileUtils.rm_rf(tmp_dir)
