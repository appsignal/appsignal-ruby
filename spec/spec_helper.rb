ENV["RAILS_ENV"] ||= "test"
ENV["RACK_ENV"] ||= "test"
ENV["PADRINO_ENV"] ||= "test"

APPSIGNAL_SPEC_DIR = File.expand_path(File.dirname(__FILE__))
$LOAD_PATH.unshift(File.join(APPSIGNAL_SPEC_DIR, "support/stubs"))

Bundler.require :default
require "cgi"
require "rack"
require "rspec"
require "pry"
require "timecop"
require "webmock/rspec"

Dir[File.join(APPSIGNAL_SPEC_DIR, "support", "helpers", "*.rb")].each do |f|
  require f
end
Dir[File.join(DirectoryHelper.support_dir, "mocks", "*.rb")].each do |f|
  require f
end
Dir[File.join(DirectoryHelper.support_dir, "matchers", "*.rb")].each do |f|
  require f
end
Dir[File.join(APPSIGNAL_SPEC_DIR, "support/shared_examples", "*.rb")].each do |f|
  require f
end
if DependencyHelper.rails_present?
  Dir[File.join(DirectoryHelper.support_dir, "rails", "*.rb")].each do |f|
    require f
  end
end
require "appsignal"

puts "Running specs in #{RUBY_VERSION} on #{RUBY_PLATFORM}\n\n"

# Add way to clear subscribers between specs
module ActiveSupport
  module Notifications
    class Fanout
      def clear_subscribers
        @subscribers.clear
        @listeners_for.clear
      end
    end
  end
end

RSpec.configure do |config|
  config.include DirectoryHelper
  config.include StdStreamsHelper
  config.include ConfigHelpers
  config.include EnvHelpers
  config.include TimeHelpers
  config.include TransactionHelpers
  config.include ApiRequestHelper
  config.include SystemHelpers
  config.include LogHelpers
  config.extend DependencyHelper

<<<<<<< HEAD
  config.fail_if_no_examples = true

  config.before :context do
    # Use modified SYSTEM_TMP_DIR
    Appsignal::Config.send :remove_const, :SYSTEM_TMP_DIR
    Appsignal::Config.send :const_set, :SYSTEM_TMP_DIR,
      File.join(tmp_dir, "system-tmp")
=======
  def spec_system_tmp_dir
    File.join(tmp_dir, "system-tmp")
  end
>>>>>>> d0c520c7

  config.before :context do
    FileUtils.rm_rf(tmp_dir)
    FileUtils.mkdir_p(spec_system_tmp_dir)
  end

  config.before do
    ENV["RAILS_ENV"] ||= "test"
    ENV["RACK_ENV"] ||= "test"
    ENV["PADRINO_ENV"] ||= "test"

    # Clean environment
    appsignal_key_prefixes = %w(APPSIGNAL_ _APPSIGNAL_)
    env_keys = ENV.keys.select { |key| key.start_with?(*appsignal_key_prefixes) }
    env_keys.each { |key| ENV.delete(key) }

    # Stub system_tmp_dir to something in the project dir for specs
    allow(Appsignal::Config).to receive(:system_tmp_dir).and_return(spec_system_tmp_dir)
  end

  config.after do
    Thread.current[:appsignal_transaction] = nil
  end

  config.after :context do
    FileUtils.rm_f(File.join(project_fixture_path, "log/appsignal.log"))
    Appsignal.config = nil
    Appsignal.logger = nil
  end
end<|MERGE_RESOLUTION|>--- conflicted
+++ resolved
@@ -58,19 +58,11 @@
   config.include LogHelpers
   config.extend DependencyHelper
 
-<<<<<<< HEAD
   config.fail_if_no_examples = true
 
-  config.before :context do
-    # Use modified SYSTEM_TMP_DIR
-    Appsignal::Config.send :remove_const, :SYSTEM_TMP_DIR
-    Appsignal::Config.send :const_set, :SYSTEM_TMP_DIR,
-      File.join(tmp_dir, "system-tmp")
-=======
   def spec_system_tmp_dir
     File.join(tmp_dir, "system-tmp")
   end
->>>>>>> d0c520c7
 
   config.before :context do
     FileUtils.rm_rf(tmp_dir)
