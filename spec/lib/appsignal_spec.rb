require 'spec_helper'
require './spec/support/mocks/mock_extension'

describe Appsignal do
  before do
    # Make sure we have a clean state because we want to test
    # initialization here.
    Appsignal.agent.shutdown if Appsignal.agent
    Appsignal.config = nil
    Appsignal.agent = nil
    Appsignal.extensions.clear
  end

  let(:transaction) { regular_transaction }

  describe ".config=" do
    it "should set the config" do
      config = project_fixture_config
      Appsignal.logger.should_not_receive(:level=)

      Appsignal.config = config
      Appsignal.config.should == config
    end
  end

  describe ".extensions" do
    it "should keep a list of extensions" do
      Appsignal.extensions.should be_empty
      Appsignal.extensions << Appsignal::MockExtension
      Appsignal.extensions.should have(1).item
    end
  end

  describe ".start" do
    it "should do nothing when config is not loaded" do
      Appsignal.logger.should_receive(:error).with(
        "Can't start, no config loaded"
      )
      Appsignal.start
      Appsignal.agent.should be_nil
    end

    context "when config is loaded" do
      before { Appsignal.config = project_fixture_config }

      it "should initialize logging" do
        Appsignal.start
        Appsignal.logger.level.should == Logger::INFO
      end

      it "should start native" do
        Appsignal::Extension.should_receive(:start)
        Appsignal.start
      end

      it "should load integrations" do
        Appsignal.should_receive(:load_integrations)
        Appsignal.start
      end

      it "should load instrumentations" do
        Appsignal.should_receive(:load_instrumentations)
        Appsignal.start
      end

      it "should initialize formatters" do
        Appsignal::EventFormatter.should_receive(:initialize_formatters)
        Appsignal.start
      end

      it "should create a subscriber" do
        Appsignal.start
        Appsignal.subscriber.should be_a(Appsignal::Subscriber)
      end

      context "when not active for this environment" do
        before { Appsignal.config = project_fixture_config('staging') }

        it "should do nothing" do
          Appsignal.logger.should_receive(:info).with(
            'Not starting, not active for staging'
          )
          Appsignal.start
          Appsignal.agent.should be_nil
        end
      end

      context "with an extension" do
        before { Appsignal.extensions << Appsignal::MockExtension }

        it "should call the extension's initializer" do
          Appsignal::MockExtension.should_receive(:initializer)
          Appsignal.start
        end
      end
    end

    describe ".load_integrations" do
      it "should require the integrations" do
        Appsignal.should_receive(:require).at_least(:once)
      end

      after { Appsignal.load_integrations }
    end

    describe ".load_instrumentations" do
      before { Appsignal.config = project_fixture_config }

      context "Net::HTTP" do
        context "if on in the config" do
          it "should require net_http" do
            Appsignal.should_receive(:require).with('appsignal/instrumentations/net_http')
          end
        end

        context "if off in the config" do
          before { Appsignal.config.config_hash[:instrument_net_http] = false }

          it "should not require net_http" do
            Appsignal.should_not_receive(:require).with('appsignal/instrumentations/net_http')
          end
        end
      end

      after { Appsignal.load_instrumentations }
    end

    context "with debug logging" do
      before { Appsignal.config = project_fixture_config('test') }

      it "should change the log level" do
        Appsignal.start
        Appsignal.logger.level.should == Logger::DEBUG
      end
    end
  end

  describe ".stop_agent" do
    it "should call stop_agent on the extension" do
      Appsignal::Extension.should_receive(:stop_agent)
      Appsignal.stop_agent
      Appsignal.active?.should be_false
    end
  end

  describe ".stop_extension" do
    it "should call stop_extension on the extension" do
      Appsignal::Extension.should_receive(:stop_extension)
      Appsignal.stop_extension
      Appsignal.active?.should be_false
    end
  end

  describe '.active?' do
    subject { Appsignal.active? }

    context "without config" do
      before do
        Appsignal.config = nil
      end

      it { should be_false }
    end

    context "with inactive config" do
      before do
        Appsignal.config = project_fixture_config('nonsense')
      end

      it { should be_false }
    end

    context "with active config" do
      before do
        Appsignal.config = project_fixture_config
      end

      it { should be_true }
    end
  end

  describe ".add_exception" do
    it "should alias this method" do
      Appsignal.should respond_to(:add_exception)
    end
  end

  context "not active" do
    describe ".monitor_transaction" do
      it "should do nothing but still yield the block" do
        Appsignal::Transaction.should_not_receive(:create)
        ActiveSupport::Notifications.should_not_receive(:instrument)
        object = double
        object.should_receive(:some_method)

        lambda {
          Appsignal.monitor_transaction('perform_job.nothing') do
            object.some_method
          end
        }.should_not raise_error
      end
    end

    describe ".listen_for_exception" do
      it "should do nothing" do
        error = RuntimeError.new('specific error')
        lambda {
          Appsignal.listen_for_exception do
            raise error
          end
        }.should raise_error(error)
      end
    end

    describe ".send_exception" do
      it "should do nothing" do
        lambda {
          Appsignal.send_exception(RuntimeError.new)
        }.should_not raise_error
      end
    end

    describe ".set_exception" do
      it "should do nothing" do
        lambda {
          Appsignal.set_exception(RuntimeError.new)
        }.should_not raise_error
      end
    end

    describe ".tag_request" do
      it "should do nothing" do
        lambda {
          Appsignal.tag_request(:tag => 'tag')
        }.should_not raise_error
      end
    end
  end

  context "with config and started" do
    before do
      Appsignal.config = project_fixture_config
      Appsignal.start
    end

    describe ".monitor_transaction" do
      context "with a normall call" do
        it "should instrument and complete" do
          Appsignal::Transaction.stub(:current => transaction)
          ActiveSupport::Notifications.should_receive(:instrument).with(
            'perform_job.something',
            :class => 'Something'
          ).and_yield
          Appsignal::Transaction.should_receive(:complete_current!)
          object = double
          object.should_receive(:some_method)

          Appsignal.monitor_transaction(
            'perform_job.something',
            :class => 'Something'
          ) do
            object.some_method
          end
        end
      end

      context "with an erroring call" do
        let(:error) { VerySpecificError.new('the roof') }

        it "should add the error to the current transaction and complete" do
          Appsignal.should_receive(:set_exception).with(error)
          Appsignal::Transaction.should_receive(:complete_current!)

          lambda {
            Appsignal.monitor_transaction('perform_job.something') do
              raise error
            end
          }.should raise_error(error)
        end
      end
    end

    describe ".tag_request" do
      before { Appsignal::Transaction.stub(:current => transaction) }

      context "with transaction" do
        let(:transaction) { double }
        it "should call set_tags on transaction" do

          transaction.should_receive(:set_tags).with({'a' => 'b'})
        end

        after { Appsignal.tag_request({'a' => 'b'}) }
      end

      context "without transaction" do
        let(:transaction) { nil }

        it "should call set_tags on transaction" do
          Appsignal.tag_request.should be_false
        end
      end

      it "should also listen to tag_job" do
        Appsignal.should respond_to(:tag_job)
      end
    end

    describe "custom stats" do
      describe ".set_gauge" do
        it "should call set_gauge on the extension" do
          Appsignal::Extension.should_receive(:set_gauge).with('key', 0.1)
          Appsignal.set_gauge('key', 0.1)
        end
      end

      describe ".set_host_gauge" do
        it "should call set_host_gauge on the extension" do
          Appsignal::Extension.should_receive(:set_host_gauge).with('key', 0.1)
          Appsignal.set_host_gauge('key', 0.1)
        end
      end

      describe ".set_process_gauge" do
        it "should call set_process_gauge on the extension" do
          Appsignal::Extension.should_receive(:set_process_gauge).with('key', 0.1)
          Appsignal.set_process_gauge('key', 0.1)
        end
      end

      describe ".increment_counter" do
        it "should call increment_counter on the extension" do
          Appsignal::Extension.should_receive(:increment_counter).with('key', 1)
          Appsignal.increment_counter('key', 1)
        end
      end

      describe ".add_distribution_value" do
        it "should call increment_counter on the extension" do
          Appsignal::Extension.should_receive(:add_distribution_value).with('key', 0.1)
          Appsignal.add_distribution_value('key', 0.1)
        end
      end
    end

    describe '.logger' do
      subject { Appsignal.logger }

      it { should be_a Logger }
    end

    describe ".start_logger" do
      let(:out_stream) { StringIO.new }
      let(:log_file) { File.join(path, 'appsignal.log') }
      before do
        @original_stdout = $stdout
        $stdout = out_stream
        Appsignal.logger.error('Log something')
      end
      after do
        $stdout = @original_stdout
      end

      context "when the log path is writable" do
        let(:path) { File.join(project_fixture_path, 'log') }
        before { Appsignal.start_logger(path) }

        it "should log to file" do
          File.exists?(log_file).should be_true
          File.open(log_file).read.should include 'Log something'
        end
      end

      context "when the log path is not writable" do
        let(:path) { '/nonsense/log' }
        before { Appsignal.start_logger(path) }

        it "should log to stdout" do
          Appsignal.logger.error('Log to stdout')
          out_stream.string.should include 'appsignal: Log to stdout'
        end
      end

      context "when we're on Heroku" do
        let(:path) { File.join(project_fixture_path, 'log') }
        before do
          ENV['DYNO'] = 'dyno1'
          Appsignal.start_logger(path)
        end
        after { ENV.delete('DYNO') }

        it "should log to stdout" do
          Appsignal.logger.error('Log to stdout')
          out_stream.string.should include 'appsignal: Log to stdout'
        end
      end

      context "when we're on Shelly Cloud" do
        let(:path) { File.join(project_fixture_path, 'log') }
        before do
          ENV['SHELLYCLOUD_DEPLOYMENT'] = 'true'
          Appsignal.start_logger(path)
        end
        after { ENV.delete('SHELLYCLOUD_DEPLOYMENT') }

        it "should log to stdout" do
          Appsignal.logger.error('Log to stdout')
          out_stream.string.should include 'appsignal: Log to stdout'
        end
      end

      context "when there is no in memory log" do
        it "should not crash" do
          Appsignal.in_memory_log = nil
          Appsignal.start_logger(nil)
        end
      end
    end

    describe ".log_formatter" do
      subject { Appsignal.log_formatter }

      it "should format a log line" do
        Process.stub(:pid => 100)
        subject.call('Debug', Time.parse('2015-07-08'), nil, 'log line').should ==
          "[2015-07-08T00:00:00 (process) #100][Debug] log line\n"
      end
    end

    describe '.config' do
      subject { Appsignal.config }

      it { should be_a Appsignal::Config }
      it 'should return configuration' do
        subject[:endpoint].should == 'https://push.appsignal.com'
      end
    end

<<<<<<< HEAD
    describe ".send_error" do
      let(:tags) { nil }
=======
    describe ".send_exception" do
      let(:tags)      { nil }
      let(:exception) { VerySpecificError.new }
      before          { Appsignal::IPC.stub(:current => false) }
>>>>>>> 0006a3fc

      it "should send the exception to AppSignal" do
        Appsignal::Transaction.should_receive(:create).and_call_original
      end

      context "with tags" do
        let(:tags) { {:a => 'a', :b => 'b'} }

        it "should tag the request before sending" do
          transaction = Appsignal::Transaction.create(SecureRandom.uuid, {})
          Appsignal::Transaction.stub(:create => transaction)
          transaction.should_receive(:set_tags).with(tags)
          Appsignal::Transaction.should_receive(:complete_current!)
        end
      end

      it "should not send the exception if it's in the ignored list" do
        Appsignal.stub(:is_ignored_exception? => true)
        Appsignal::Transaction.should_not_receive(:create)
      end

      context "when given class is not an exception" do
        let(:exception) { double }

        it "should log a message" do
          expect( Appsignal.logger ).to receive(:error).with('Can\'t send exception, given value is not an exception')
        end

        it "should not send the exception" do
          expect( Appsignal::Transaction ).to_not receive(:create)
        end
      end

      after do
        Appsignal.send_exception(exception, tags) rescue Exception
      end
    end

    describe ".listen_for_exception" do
      it "should call send_exception and re-raise" do
        Appsignal.should_receive(:send_exception).with(kind_of(Exception))
        lambda {
          Appsignal.listen_for_exception do
            raise "I am an exception"
          end
        }.should raise_error(RuntimeError, "I am an exception")
      end
    end

    describe ".set_exception" do
      before { Appsignal::Transaction.stub(:current => transaction) }
      let(:exception) { RuntimeError.new('I am an exception') }

      it "should add the exception to the current transaction" do
        transaction.should_receive(:set_error).with(exception)

        Appsignal.set_exception(exception)
      end

      it "should do nothing if there is no current transaction" do
        Appsignal::Transaction.stub(:current => nil)

        transaction.should_not_receive(:set_exception).with(exception)

        Appsignal.set_exception(exception)
      end

      it "should not add the exception if it's in the ignored list" do
        Appsignal.stub(:is_ignored_exception? => true)

        transaction.should_not_receive(:set_exception).with(exception)

        Appsignal.set_exception(exception)
      end

      it "should do nothing if the exception is nil" do
        transaction.should_not_receive(:set_exception)

        Appsignal.set_exception(nil)
      end
    end

    describe ".without_instrumentation" do
      let(:transaction) { double }
      before { Appsignal::Transaction.stub(:current => transaction) }

      it "should pause and unpause the transaction around the block" do
        transaction.should_receive(:pause!)
        transaction.should_receive(:resume!)
      end

      context "without transaction" do
        let(:transaction) { nil }

        it "should not crash" do
          # just execute the after block
        end
      end

      after do
        Appsignal.without_instrumentation do
          # nothing
        end
      end
    end

    describe ".is_ignored_exception?" do
      let(:exception) { StandardError.new }
      before do
        Appsignal.stub(
          :config => {:ignore_exceptions => 'StandardError'}
        )
      end

      subject { Appsignal.is_ignored_exception?(exception) }

      it "should return true if it's in the ignored list" do
        should be_true
      end

      context "when exception is not in the ingore list" do
        let(:exception) { Object.new }

        it "should return false" do
          should be_false
        end
      end
    end

    describe ".is_ignored_action?" do
      let(:action) { 'TestController#isup' }
      before do
        Appsignal.stub(
          :config => {:ignore_actions => 'TestController#isup'}
        )
      end

      subject { Appsignal.is_ignored_action?(action) }

      it "should return true if it's in the ignored list" do
        should be_true
      end

      context "when action is not in the ingore list" do
        let(:action) { 'TestController#other_action' }

        it "should return false" do
          should be_false
        end
      end
    end
  end
end<|MERGE_RESOLUTION|>--- conflicted
+++ resolved
@@ -436,15 +436,9 @@
       end
     end
 
-<<<<<<< HEAD
-    describe ".send_error" do
-      let(:tags) { nil }
-=======
     describe ".send_exception" do
       let(:tags)      { nil }
       let(:exception) { VerySpecificError.new }
-      before          { Appsignal::IPC.stub(:current => false) }
->>>>>>> 0006a3fc
 
       it "should send the exception to AppSignal" do
         Appsignal::Transaction.should_receive(:create).and_call_original
