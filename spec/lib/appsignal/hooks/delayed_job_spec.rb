--- conflicted
+++ resolved
@@ -71,23 +71,13 @@
                 :appsignal_name => 'CustomClass#perform',
                 :args           => ['argument']
               ),
-<<<<<<< HEAD
-              :id             => '123',
-              :name           => 'TestClass#perform',
-              :priority       => 1,
-              :attempts       => 1,
-              :queue          => 'default',
-              :created_at     => time - 60_000
-            }
-=======
               :id         => '123',
               :name       => 'TestClass#perform',
               :priority   => 1,
               :attempts   => 1,
               :queue      => 'default',
               :created_at => time - 60_000
-            )
->>>>>>> bdcb8c67
+            }
           end
           it "should wrap in a transaction with the correct params" do
             Appsignal.should_receive(:monitor_transaction).with(
