--- conflicted
+++ resolved
@@ -43,14 +43,9 @@
           :priority       => 1,
           :attempts       => 1,
           :queue          => "default",
-<<<<<<< HEAD
-          :created_at     => time - 60_000,
-          :payload_object => double(:args => args)
-=======
           :created_at     => created_at,
           :run_at         => run_at,
-          :payload_object => double(:args => ["argument"])
->>>>>>> d0c520c7
+          :payload_object => double(:args => args)
         }
       end
       let(:args) { ["argument"] }
@@ -68,23 +63,16 @@
               :queue    => "default",
               :id       => "123"
             },
-<<<<<<< HEAD
-            :queue_start => time - 60_000
+            :params      => args,
+            :queue_start => run_at
           }
         end
         after do
-=======
-            :params      => ["argument"],
-            :queue_start => run_at
-          )
-
->>>>>>> d0c520c7
           Timecop.freeze(time) do
             plugin.invoke_with_instrumentation(job, invoked_block)
           end
         end
 
-<<<<<<< HEAD
         it "wraps it in a transaction with the correct params" do
           expect(Appsignal).to receive(:monitor_transaction).with(
             "perform_job.delayed_job",
@@ -128,29 +116,18 @@
                   }
                 )
               )
-=======
+            end
+          end
+        end
+
         context "with run_at in the future" do
           let(:run_at) { Time.parse("2017-01-01 10:01:00UTC") }
 
           it "reports queue_start with run_at time" do
             expect(Appsignal).to receive(:monitor_transaction).with(
               "perform_job.delayed_job",
-              :class    => "TestClass",
-              :method   => "perform",
-              :metadata => {
-                :priority => 1,
-                :attempts => 1,
-                :queue    => "default",
-                :id       => "123"
-              },
-              :params      => ["argument"],
-              :queue_start => run_at
+              default_params.merge(:queue_start => run_at)
             )
-
-            Timecop.freeze(time) do
-              plugin.invoke_with_instrumentation(job, invoked_block)
->>>>>>> d0c520c7
-            end
           end
         end
 
@@ -170,15 +147,8 @@
               :run_at     => run_at
             }
           end
-<<<<<<< HEAD
           let(:default_params) do
             {
-=======
-
-          it "should wrap in a transaction with the correct params" do
-            expect(Appsignal).to receive(:monitor_transaction).with(
-              "perform_job.delayed_job",
->>>>>>> d0c520c7
               :class => "CustomClass",
               :method => "perform",
               :metadata => {
@@ -187,8 +157,7 @@
                 :queue    => "default",
                 :id       => "123"
               },
-<<<<<<< HEAD
-              :queue_start => time - 60_000
+              :queue_start => run_at
             }
           end
 
@@ -198,10 +167,6 @@
               default_params.merge(
                 :params => ["argument"]
               )
-=======
-              :params      => ["argument"],
-              :queue_start => run_at
->>>>>>> d0c520c7
             )
           end
 
@@ -250,10 +215,6 @@
           require "active_job"
 
           context "when wrapped by ActiveJob" do
-<<<<<<< HEAD
-=======
-            before { job_data[:args] = ["activejob_argument"] }
->>>>>>> d0c520c7
             let(:job) { ActiveJob::QueueAdapters::DelayedJobAdapter::JobWrapper.new(job_data) }
             let(:default_params) do
               {
@@ -265,21 +226,20 @@
                   :queue    => "default",
                   :id       => "123"
                 },
-<<<<<<< HEAD
-                :queue_start => time - 60_000
+                :queue_start => run_at,
+                :params      => args
               }
             end
+            let(:args) { ["activejob_argument"] }
             before { job_data[:args] = args }
 
-            it "wraps it in a transaction with the correct params" do
-              expect(Appsignal).to receive(:monitor_transaction).with(
-                "perform_job.delayed_job",
-                default_params.merge(:params => ["argument"])
-=======
-                :params      => ["activejob_argument"],
-                :queue_start => run_at
->>>>>>> d0c520c7
-              )
+            context "with simple params" do
+              it "wraps it in a transaction with the correct params" do
+                expect(Appsignal).to receive(:monitor_transaction).with(
+                  "perform_job.delayed_job",
+                  default_params.merge(:params => ["activejob_argument"])
+                )
+              end
             end
 
             context "with more complex params" do
@@ -328,21 +288,8 @@
               it "reports queue_start with run_at time" do
                 expect(Appsignal).to receive(:monitor_transaction).with(
                   "perform_job.delayed_job",
-                  :class    => "TestClass",
-                  :method   => "perform",
-                  :metadata => {
-                    :priority => 1,
-                    :attempts => 1,
-                    :queue    => "default",
-                    :id       => "123"
-                  },
-                  :params      => ["activejob_argument"],
-                  :queue_start => run_at
-                )
-
-                Timecop.freeze(time) do
-                  plugin.invoke_with_instrumentation(job, invoked_block)
-                end
+                  default_params.merge(:queue_start => run_at)
+                )
               end
             end
           end
