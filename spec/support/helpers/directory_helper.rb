--- conflicted
+++ resolved
@@ -1,11 +1,9 @@
 module DirectoryHelper
-<<<<<<< HEAD
   module_function
-=======
+
   def project_dir
     @project_dir ||= File.expand_path('..', spec_dir)
   end
->>>>>>> ff93642d
 
   def spec_dir
     APPSIGNAL_SPEC_DIR
